--- conflicted
+++ resolved
@@ -877,17 +877,6 @@
     signer: &mut SrSigner,
     args: &Args,
 ) -> Result<()> {
-<<<<<<< HEAD
-=======
-    let payload = attestation
-        .payload
-        .ok_or_else(|| anyhow!("Missing attestation payload"))?;
-    let attestation = Attestation::SgxIas {
-        ra_report: payload.report.as_bytes().to_vec(),
-        signature: payload.signature,
-        raw_signing_cert: payload.signing_cert,
-    };
->>>>>>> 2ab060f5
     chain_client::update_signer_nonce(para_api, signer).await?;
     let params = mk_params(para_api, args.longevity, args.tip).await?;
     let tx = phaxt::dynamic::tx::register_worker(encoded_runtime_info, attestation.encoded_report);
