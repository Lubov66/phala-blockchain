--- conflicted
+++ resolved
@@ -34,15 +34,9 @@
 	construct_runtime, parameter_types,
 	dispatch::DispatchClass,
 	traits::{
-<<<<<<< HEAD
 		AsEnsureOriginWithArg, Currency, EqualPrivilegeOnly, Everything, Imbalance, InstanceFilter, KeyOwnerProofSystem,
 		LockIdentifier, OnUnbalanced, U128CurrencyToVote, EitherOfDiverse,
-		ConstU16, ConstU32, ConstU128, ConstU64,
-=======
-		Currency, EqualPrivilegeOnly, Everything, Imbalance, InstanceFilter, KeyOwnerProofSystem,
-		LockIdentifier, OnUnbalanced, U128CurrencyToVote, EitherOfDiverse, WithdrawReasons,
-		ConstU16, ConstU32, ConstU128,
->>>>>>> efbc61ea
+		ConstU16, ConstU32, ConstU128, ConstU64, WithdrawReasons,
 	},
 	weights::{
 		constants::{BlockExecutionWeight, ExtrinsicBaseWeight, RocksDbWeight, WEIGHT_PER_SECOND},
@@ -70,28 +64,16 @@
 use sp_core::{crypto::KeyTypeId, OpaqueMetadata};
 use sp_inherents::{CheckInherentsResult, InherentData};
 use sp_runtime::{
-<<<<<<< HEAD
     create_runtime_str,
     curve::PiecewiseLinear,
     generic, impl_opaque_keys,
     traits::{
-        self, BlakeTwo256, Block as BlockT, ConvertInto, NumberFor, OpaqueKeys,
-        SaturatedConversion, StaticLookup,
+        self, Bounded, BlakeTwo256, Block as BlockT, ConvertInto, NumberFor, OpaqueKeys,
+        SaturatedConversion, StaticLookup, TrailingZeroInput,
     },
     transaction_validity::{TransactionPriority, TransactionSource, TransactionValidity},
     AccountId32, ApplyExtrinsicResult, FixedPointNumber, FixedU128, Perbill, Percent, Permill,
     Perquintill,
-=======
-	create_runtime_str,
-	curve::PiecewiseLinear,
-	generic, impl_opaque_keys,
-	traits::{
-		self, Block as BlockT, Bounded, ConvertInto, NumberFor, OpaqueKeys, BlakeTwo256,
-		SaturatedConversion, StaticLookup,
-	},
-	transaction_validity::{TransactionPriority, TransactionSource, TransactionValidity},
-	ApplyExtrinsicResult, FixedPointNumber, FixedU128, Perbill, Percent, Permill, Perquintill,
->>>>>>> efbc61ea
 };
 use sp_std::prelude::*;
 #[cfg(any(feature = "std", test))]
@@ -385,17 +367,9 @@
 }
 
 parameter_types! {
-<<<<<<< HEAD
-    pub MaximumSchedulerWeight: Weight = Perbill::from_percent(80) *
-        RuntimeBlockWeights::get().max_block;
-    pub const MaxScheduledPerBlock: u32 = 50;
-    // Retry a scheduled item every 10 blocks (1 minute) until the preimage exists.
-    pub const NoPreimagePostponement: Option<u32> = Some(10);
-=======
 	pub MaximumSchedulerWeight: Weight = Perbill::from_percent(80) *
 		RuntimeBlockWeights::get().max_block;
 	pub const MaxScheduledPerBlock: u32 = 512;
->>>>>>> efbc61ea
 }
 
 impl pallet_scheduler::Config for Runtime {
@@ -494,18 +468,11 @@
 }
 
 parameter_types! {
-<<<<<<< HEAD
-    pub const OperationalFeeMultiplier: u8 = 5;
-    pub const TargetBlockFullness: Perquintill = Perquintill::from_percent(25);
-    pub AdjustmentVariable: Multiplier = Multiplier::saturating_from_rational(1, 100_000);
-    pub MinimumMultiplier: Multiplier = Multiplier::saturating_from_rational(1, 1_000_000_000u128);
-=======
 	pub const OperationalFeeMultiplier: u8 = 5;
 	pub const TargetBlockFullness: Perquintill = Perquintill::from_percent(25);
 	pub AdjustmentVariable: Multiplier = Multiplier::saturating_from_rational(1, 100_000);
 	pub MinimumMultiplier: Multiplier = Multiplier::saturating_from_rational(1, 1_000_000_000u128);
 	pub MaximumMultiplier: Multiplier = Bounded::max_value();
->>>>>>> efbc61ea
 }
 
 impl pallet_transaction_payment::Config for Runtime {
@@ -1274,13 +1241,9 @@
 }
 
 parameter_types! {
-<<<<<<< HEAD
-    pub const MinVestedTransfer: Balance = 1 * CENTS;
-=======
 	pub const MinVestedTransfer: Balance = 1 * CENTS;
 	pub UnvestedFundsAllowedWithdrawReasons: WithdrawReasons =
 		WithdrawReasons::except(WithdrawReasons::TRANSFER | WithdrawReasons::RESERVE);
->>>>>>> efbc61ea
 }
 
 impl pallet_vesting::Config for Runtime {
@@ -1336,6 +1299,7 @@
 	type VerifyPRuntime = VerifyPRuntime;
 	type VerifyRelaychainGenesisBlockHash = VerifyRelaychainGenesisBlockHash;
 	type GovernanceOrigin = EnsureRootOrHalfCouncil;
+	type RegistryMigrationAccountId = MigrationAccountGet;
 }
 impl pallet_mq::Config for Runtime {
 	type QueueNotifyConfig = msg_routing::MessageRouteConfig;
@@ -1351,6 +1315,7 @@
     type OnStopped = PhalaStakePoolv2;
     type OnTreasurySettled = Treasury;
     type UpdateTokenomicOrigin = EnsureRootOrHalfCouncil;
+	type ComputationMigrationAccountId = MigrationAccountGet;
 }
 impl pallet_stakepoolv2::Config for Runtime {
     type RuntimeEvent = RuntimeEvent;
@@ -1405,7 +1370,6 @@
 parameter_types! {
     pub ClassBondAmount: Balance = 100;
     pub MaxMetadataLength: u32 = 256;
-    pub const MaxRecursions: u32 = 10;
     pub const ResourceSymbolLimit: u32 = 10;
     pub const PartsLimit: u32 = 10;
     pub const MaxPriorities: u32 = 3;
@@ -1415,12 +1379,14 @@
 impl pallet_rmrk_core::Config for Runtime {
     type RuntimeEvent = RuntimeEvent;
     type ProtocolOrigin = EnsureRoot<AccountId>;
-    type MaxRecursions = MaxRecursions;
+    type NestingBudget = ConstU32<{10}>;
     type ResourceSymbolLimit = ResourceSymbolLimit;
     type PartsLimit = PartsLimit;
     type MaxPriorities = MaxPriorities;
     type CollectionSymbolLimit = CollectionSymbolLimit;
     type MaxResourcesOnMint = MaxResourcesOnMint;
+	type CheckAllowTransfer = PhalaWrappedBalances;
+	type WeightInfo = pallet_rmrk_core::weights::SubstrateWeight<Runtime>;
 }
 impl pallet_fat::Config for Runtime {
 	type RuntimeEvent = RuntimeEvent;
@@ -1437,7 +1403,19 @@
 
 impl Get<AccountId32> for WrappedBalancesGet {
     fn get() -> AccountId32 {
-        AccountId32::new([1; 32])
+		(b"wpha/")
+		.using_encoded(|b| AccountId32::decode(&mut TrailingZeroInput::new(b)))
+		.expect("Decoding zero-padded account id should always succeed; qed")
+
+    }
+}
+
+pub struct MigrationAccountGet;
+
+impl Get<AccountId32> for MigrationAccountGet {
+    fn get() -> AccountId32 {
+		let account: [u8; 32] = hex_literal::hex!("d43593c715fdd31c61141abd04a99fd6822c8558854ccde39a5684e7a56da27d");
+		account.into()
     }
 }
 
@@ -1450,6 +1428,7 @@
 
 impl pallet_basepool::Config for Runtime {
     type RuntimeEvent = RuntimeEvent;
+	type MigrationAccountId = MigrationAccountGet;
 }
 
 parameter_types! {
