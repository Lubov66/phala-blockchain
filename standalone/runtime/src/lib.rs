// This file is part of Substrate.

// Copyright (C) 2018-2020 Parity Technologies (UK) Ltd.
// SPDX-License-Identifier: GPL-3.0-or-later WITH Classpath-exception-2.0

// This program is free software: you can redistribute it and/or modify
// it under the terms of the GNU General Public License as published by
// the Free Software Foundation, either version 3 of the License, or
// (at your option) any later version.

// This program is distributed in the hope that it will be useful,
// but WITHOUT ANY WARRANTY; without even the implied warranty of
// MERCHANTABILITY or FITNESS FOR A PARTICULAR PURPOSE. See the
// GNU General Public License for more details.

// You should have received a copy of the GNU General Public License
// along with this program. If not, see <https://www.gnu.org/licenses/>.

//! The Substrate runtime. This can be compiled with `#[no_std]`, ready for Wasm.

#![cfg_attr(not(feature = "std"), no_std)]
// `construct_runtime!` does a lot of recursion and requires us to increase the limit to 256.
#![recursion_limit = "256"]

mod msg_routing;

use sp_std::prelude::*;
use frame_support::{
	construct_runtime, parameter_types, RuntimeDebug,
	weights::{
		Weight, IdentityFee,
		constants::{BlockExecutionWeight, ExtrinsicBaseWeight, RocksDbWeight, WEIGHT_PER_SECOND},
		DispatchClass,
	},
	traits::{
		Currency, Imbalance, KeyOwnerProofSystem, OnUnbalanced, LockIdentifier,
		U128CurrencyToVote, MaxEncodedLen,
	},
};
use frame_system::{
	EnsureRoot, EnsureOneOf,
	limits::{BlockWeights, BlockLength}
};
use frame_support::{traits::InstanceFilter, PalletId};
use codec::{Encode, Decode};
use sp_core::{
	crypto::KeyTypeId,
	u32_trait::{_1, _2, _3, _4, _5},
	OpaqueMetadata
};
pub use node_primitives::{AccountId, Signature};
pub use node_primitives::{AccountIndex, Balance, BlockNumber, Hash, Index, Moment};
use sp_api::impl_runtime_apis;
use sp_runtime::{
	Permill, Perbill, Perquintill, Percent, ApplyExtrinsicResult,
	impl_opaque_keys, generic, create_runtime_str, FixedPointNumber,
};
use sp_runtime::curve::PiecewiseLinear;
use sp_runtime::transaction_validity::{TransactionValidity, TransactionSource, TransactionPriority};
use sp_runtime::traits::{
	self, Block as BlockT, StaticLookup, SaturatedConversion,
	ConvertInto, OpaqueKeys, NumberFor,
};
use sp_version::RuntimeVersion;
#[cfg(any(feature = "std", test))]
use sp_version::NativeVersion;
use pallet_grandpa::{AuthorityId as GrandpaId, AuthorityList as GrandpaAuthorityList};
use pallet_grandpa::fg_primitives;
use pallet_im_online::sr25519::AuthorityId as ImOnlineId;
use sp_authority_discovery::AuthorityId as AuthorityDiscoveryId;
use pallet_transaction_payment::{FeeDetails, RuntimeDispatchInfo};
pub use pallet_transaction_payment::{Multiplier, TargetedFeeAdjustment, CurrencyAdapter};
use pallet_session::{historical as pallet_session_historical};
use sp_inherents::{InherentData, CheckInherentsResult};
use static_assertions::const_assert;

#[cfg(any(feature = "std", test))]
pub use sp_runtime::BuildStorage;
#[cfg(any(feature = "std", feature = "native-nostd", test))]
pub use pallet_balances::Call as BalancesCall;
#[cfg(any(feature = "std", feature = "native-nostd", test))]
pub use pallet_timestamp::Call as TimestampCall;
#[cfg(any(feature = "std", feature = "native-nostd", test))]
pub use frame_system::Call as SystemCall;
#[cfg(any(feature = "std", test))]
pub use pallet_staking::StakerStatus;

/// Implementations of some helper traits passed into runtime modules as associated types.
pub mod impls;
use impls::Author;

/// Constant values used within the runtime.
pub mod constants;
use constants::{time::*, currency::*};
use sp_runtime::generic::Era;

pub use pallet_kitties;
pub use phala_pallets::{
	pallet_phala,
	pallet_mq,
	pallet_registry,
	pallet_mining,
	pallet_stakepool,
};
pub use pallet_bridge;
pub use pallet_bridge_transfer;

#[cfg(not(feature = "native-nostd-hasher"))]
type Hasher = sp_runtime::traits::BlakeTwo256;
#[cfg(feature = "native-nostd-hasher")]
type Hasher = native_nostd_hasher::blake2::Blake2Hasher;

// Make the WASM binary available.
#[cfg(all(feature = "std", feature = "include-wasm"))]
include!(concat!(env!("OUT_DIR"), "/wasm_binary.rs"));

/// Wasm binary unwrapped. If built with `SKIP_WASM_BUILD`, the function panics.
#[cfg(feature = "std")]
pub fn wasm_binary_unwrap() -> &'static [u8] {
	WASM_BINARY.expect("Development wasm binary is not available. This means the client is \
						built with `SKIP_WASM_BUILD` flag and it is only usable for \
						production chains. Please rebuild with the flag disabled.")
}

/// Runtime version.
#[sp_version::runtime_version]
pub const VERSION: RuntimeVersion = RuntimeVersion {
	spec_name: create_runtime_str!("phala-node"),
	impl_name: create_runtime_str!("phala-node"),
	authoring_version: 1,
	// Per convention: if the runtime behavior changes, increment spec_version
	// and set impl_version to 0. If only runtime
	// implementation changes and behavior does not, then leave spec_version as
	// is and increment impl_version.
	spec_version: 1,
	impl_version: 0,
	apis: RUNTIME_API_VERSIONS,
	transaction_version: 1,
};

/// The BABE epoch configuration at genesis.
pub const BABE_GENESIS_EPOCH_CONFIG: sp_consensus_babe::BabeEpochConfiguration =
	sp_consensus_babe::BabeEpochConfiguration {
		c: PRIMARY_PROBABILITY,
		allowed_slots: sp_consensus_babe::AllowedSlots::PrimaryAndSecondaryPlainSlots
	};

/// Native version.
#[cfg(any(feature = "std", test))]
pub fn native_version() -> NativeVersion {
	NativeVersion {
		runtime_version: VERSION,
		can_author_with: Default::default(),
	}
}

type NegativeImbalance = <Balances as Currency<AccountId>>::NegativeImbalance;

pub struct DealWithFees;
impl OnUnbalanced<NegativeImbalance> for DealWithFees {
	fn on_unbalanceds<B>(mut fees_then_tips: impl Iterator<Item=NegativeImbalance>) {
		if let Some(fees) = fees_then_tips.next() {
			// for fees, 80% to treasury, 20% to author
			let mut split = fees.ration(80, 20);
			if let Some(tips) = fees_then_tips.next() {
				// for tips, if any, 80% to treasury, 20% to author (though this can be anything)
				tips.ration_merge_into(80, 20, &mut split);
			}
			Treasury::on_unbalanced(split.0);
			Author::on_unbalanced(split.1);
		}
	}
}

/// We assume that ~10% of the block weight is consumed by `on_initalize` handlers.
/// This is used to limit the maximal weight of a single extrinsic.
const AVERAGE_ON_INITIALIZE_RATIO: Perbill = Perbill::from_percent(10);
/// We allow `Normal` extrinsics to fill up the block up to 75%, the rest can be used
/// by  Operational  extrinsics.
const NORMAL_DISPATCH_RATIO: Perbill = Perbill::from_percent(75);
/// We allow for 2 seconds of compute with a 6 second average block time.
const MAXIMUM_BLOCK_WEIGHT: Weight = 2 * WEIGHT_PER_SECOND;

parameter_types! {
	pub const BlockHashCount: BlockNumber = 2400;
	pub const Version: RuntimeVersion = VERSION;
	pub RuntimeBlockLength: BlockLength =
		BlockLength::max_with_normal_ratio(5 * 1024 * 1024, NORMAL_DISPATCH_RATIO);
	pub RuntimeBlockWeights: BlockWeights = BlockWeights::builder()
		.base_block(BlockExecutionWeight::get())
		.for_class(DispatchClass::all(), |weights| {
			weights.base_extrinsic = ExtrinsicBaseWeight::get();
		})
		.for_class(DispatchClass::Normal, |weights| {
			weights.max_total = Some(NORMAL_DISPATCH_RATIO * MAXIMUM_BLOCK_WEIGHT);
		})
		.for_class(DispatchClass::Operational, |weights| {
			weights.max_total = Some(MAXIMUM_BLOCK_WEIGHT);
			// Operational transactions have some extra reserved space, so that they
			// are included even if block reached `MAXIMUM_BLOCK_WEIGHT`.
			weights.reserved = Some(
				MAXIMUM_BLOCK_WEIGHT - NORMAL_DISPATCH_RATIO * MAXIMUM_BLOCK_WEIGHT
			);
		})
		.avg_block_initialization(AVERAGE_ON_INITIALIZE_RATIO)
		.build_or_panic();
		pub const SS58Prefix: u16 = 30;
}

const_assert!(NORMAL_DISPATCH_RATIO.deconstruct() >= AVERAGE_ON_INITIALIZE_RATIO.deconstruct());

impl frame_system::Config for Runtime {
	type BaseCallFilter = ();
	type BlockWeights = RuntimeBlockWeights;
	type BlockLength = RuntimeBlockLength;
	type DbWeight = RocksDbWeight;
	type Origin = Origin;
	type Call = Call;
	type Index = Index;
	type BlockNumber = BlockNumber;
	type Hash = Hash;
	type Hashing = Hasher;
	type AccountId = AccountId;
	type Lookup = Indices;
	type Header = generic::Header<BlockNumber, Hasher>;
	type Event = Event;
	type BlockHashCount = BlockHashCount;
	type Version = Version;
	type PalletInfo = PalletInfo;
	type AccountData = pallet_balances::AccountData<Balance>;
	type OnNewAccount = ();
	type OnKilledAccount = ();
	type SystemWeightInfo = frame_system::weights::SubstrateWeight<Runtime>;
	type SS58Prefix = SS58Prefix;
	type OnSetCode = ();
}

impl pallet_randomness_collective_flip::Config for Runtime {}

impl pallet_utility::Config for Runtime {
	type Event = Event;
	type Call = Call;
	type WeightInfo = pallet_utility::weights::SubstrateWeight<Runtime>;
}

parameter_types! {
	// One storage item; key size is 32; value is size 4+4+16+32 bytes = 56 bytes.
	pub const DepositBase: Balance = deposit(1, 88);
	// Additional storage item size of 32 bytes.
	pub const DepositFactor: Balance = deposit(0, 32);
	pub const MaxSignatories: u16 = 100;
}

impl pallet_multisig::Config for Runtime {
	type Event = Event;
	type Call = Call;
	type Currency = Balances;
	type DepositBase = DepositBase;
	type DepositFactor = DepositFactor;
	type MaxSignatories = MaxSignatories;
	type WeightInfo = pallet_multisig::weights::SubstrateWeight<Runtime>;
}

parameter_types! {
	// One storage item; key size 32, value size 8; .
	pub const ProxyDepositBase: Balance = deposit(1, 8);
	// Additional storage item size of 33 bytes.
	pub const ProxyDepositFactor: Balance = deposit(0, 33);
	pub const MaxProxies: u16 = 32;
	pub const AnnouncementDepositBase: Balance = deposit(1, 8);
	pub const AnnouncementDepositFactor: Balance = deposit(0, 66);
	pub const MaxPending: u16 = 32;
}

/// The type used to represent the kinds of proxying allowed.
#[derive(Copy, Clone, Eq, PartialEq, Ord, PartialOrd, Encode, Decode, RuntimeDebug, MaxEncodedLen)]
pub enum ProxyType {
	Any,
	NonTransfer,
	Governance,
	Staking,
}
impl Default for ProxyType { fn default() -> Self { Self::Any } }
impl InstanceFilter<Call> for ProxyType {
	fn filter(&self, c: &Call) -> bool {
		match self {
			ProxyType::Any => true,
			ProxyType::NonTransfer => !matches!(
				c,
				Call::Balances(..) |
				Call::Vesting(pallet_vesting::Call::vested_transfer(..)) |
				Call::Indices(pallet_indices::Call::transfer(..))
			),
			ProxyType::Governance => matches!(
				c,
				Call::Democracy(..) |
				Call::Council(..) |
				Call::Society(..) |
				Call::TechnicalCommittee(..) |
				Call::Elections(..) |
				Call::Treasury(..)
			),
			ProxyType::Staking => matches!(c, Call::Staking(..)),
		}
	}
	fn is_superset(&self, o: &Self) -> bool {
		match (self, o) {
			(x, y) if x == y => true,
			(ProxyType::Any, _) => true,
			(_, ProxyType::Any) => false,
			(ProxyType::NonTransfer, _) => true,
			_ => false,
		}
	}
}

impl pallet_proxy::Config for Runtime {
	type Event = Event;
	type Call = Call;
	type Currency = Balances;
	type ProxyType = ProxyType;
	type ProxyDepositBase = ProxyDepositBase;
	type ProxyDepositFactor = ProxyDepositFactor;
	type MaxProxies = MaxProxies;
	type WeightInfo = pallet_proxy::weights::SubstrateWeight<Runtime>;
	type MaxPending = MaxPending;
	type CallHasher = Hasher;
	type AnnouncementDepositBase = AnnouncementDepositBase;
	type AnnouncementDepositFactor = AnnouncementDepositFactor;
}

parameter_types! {
	pub MaximumSchedulerWeight: Weight = Perbill::from_percent(80) *
		RuntimeBlockWeights::get().max_block;
	pub const MaxScheduledPerBlock: u32 = 50;
}

impl pallet_scheduler::Config for Runtime {
	type Event = Event;
	type Origin = Origin;
	type PalletsOrigin = OriginCaller;
	type Call = Call;
	type MaximumWeight = MaximumSchedulerWeight;
	type ScheduleOrigin = EnsureRoot<AccountId>;
	type MaxScheduledPerBlock = MaxScheduledPerBlock;
	type WeightInfo = pallet_scheduler::weights::SubstrateWeight<Runtime>;
}

parameter_types! {
	pub const EpochDuration: u64 = EPOCH_DURATION_IN_SLOTS;
	pub const ExpectedBlockTime: Moment = MILLISECS_PER_BLOCK;
	pub const ReportLongevity: u64 =
		BondingDuration::get() as u64 * SessionsPerEra::get() as u64 * EpochDuration::get();
}

impl pallet_babe::Config for Runtime {
	type EpochDuration = EpochDuration;
	type ExpectedBlockTime = ExpectedBlockTime;
	type EpochChangeTrigger = pallet_babe::ExternalTrigger;

	type KeyOwnerProofSystem = Historical;

	type KeyOwnerProof = <Self::KeyOwnerProofSystem as KeyOwnerProofSystem<(
		KeyTypeId,
		pallet_babe::AuthorityId,
	)>>::Proof;

	type KeyOwnerIdentification = <Self::KeyOwnerProofSystem as KeyOwnerProofSystem<(
		KeyTypeId,
		pallet_babe::AuthorityId,
	)>>::IdentificationTuple;

	type HandleEquivocation =
	pallet_babe::EquivocationHandler<Self::KeyOwnerIdentification, Offences, ReportLongevity>;

	type WeightInfo = ();
}

parameter_types! {
	pub const IndexDeposit: Balance = 1 * DOLLARS;
}

impl pallet_indices::Config for Runtime {
	type AccountIndex = AccountIndex;
	type Currency = Balances;
	type Deposit = IndexDeposit;
	type Event = Event;
	type WeightInfo = pallet_indices::weights::SubstrateWeight<Runtime>;
}

parameter_types! {
	pub const ExistentialDeposit: Balance = 1 * DOLLARS;
	// For weight estimation, we assume that the most locks on an individual account will be 50.
	// This number may need to be adjusted in the future if this assumption no longer holds true.
	pub const MaxLocks: u32 = 50;
	pub const MaxReserves: u32 = 50;
	// used for benchmark
	pub const BenchmarkingExistentialDeposit: Balance = 10;
}

impl pallet_balances::Config for Runtime {
	type MaxLocks = MaxLocks;
	type MaxReserves = MaxReserves;
	type ReserveIdentifier = [u8; 8];
	type Balance = Balance;
	type DustRemoval = ();
	type Event = Event;
	type ExistentialDeposit = ExistentialDeposit;
	type AccountStore = frame_system::Pallet<Runtime>;
	type WeightInfo = pallet_balances::weights::SubstrateWeight<Runtime>;
}

parameter_types! {
	pub const TransactionByteFee: Balance = 10 * MILLICENTS;
	pub const TargetBlockFullness: Perquintill = Perquintill::from_percent(25);
	pub AdjustmentVariable: Multiplier = Multiplier::saturating_from_rational(1, 100_000);
	pub MinimumMultiplier: Multiplier = Multiplier::saturating_from_rational(1, 1_000_000_000u128);
}

impl pallet_transaction_payment::Config for Runtime {
	type OnChargeTransaction = CurrencyAdapter<Balances, DealWithFees>;
	type TransactionByteFee = TransactionByteFee;
	type WeightToFee = IdentityFee<Balance>;
	type FeeMultiplierUpdate =
	TargetedFeeAdjustment<Self, TargetBlockFullness, AdjustmentVariable, MinimumMultiplier>;
}

parameter_types! {
	pub const MinimumPeriod: Moment = SLOT_DURATION / 2;
}

impl pallet_timestamp::Config for Runtime {
	type Moment = Moment;
	type OnTimestampSet = Babe;
	type MinimumPeriod = MinimumPeriod;
	type WeightInfo = pallet_timestamp::weights::SubstrateWeight<Runtime>;
}

parameter_types! {
	pub const UncleGenerations: BlockNumber = 5;
}

impl pallet_authorship::Config for Runtime {
	type FindAuthor = pallet_session::FindAccountFromAuthorIndex<Self, Babe>;
	type UncleGenerations = UncleGenerations;
	type FilterUncle = ();
	type EventHandler = (Staking, ImOnline);
}

impl_opaque_keys! {
	pub struct SessionKeys {
		pub grandpa: Grandpa,
		pub babe: Babe,
		pub im_online: ImOnline,
		pub authority_discovery: AuthorityDiscovery,
	}
}

parameter_types! {
	pub const DisabledValidatorsThreshold: Perbill = Perbill::from_percent(17);
}

impl pallet_session::Config for Runtime {
	type Event = Event;
	type ValidatorId = <Self as frame_system::Config>::AccountId;
	type ValidatorIdOf = pallet_staking::StashOf<Self>;
	type ShouldEndSession = Babe;
	type NextSessionRotation = Babe;
	type SessionManager = pallet_session::historical::NoteHistoricalRoot<Self, Staking>;
	type SessionHandler = <SessionKeys as OpaqueKeys>::KeyTypeIdProviders;
	type Keys = SessionKeys;
	type DisabledValidatorsThreshold = DisabledValidatorsThreshold;
	type WeightInfo = pallet_session::weights::SubstrateWeight<Runtime>;
}

impl pallet_session::historical::Config for Runtime {
	type FullIdentification = pallet_staking::Exposure<AccountId, Balance>;
	type FullIdentificationOf = pallet_staking::ExposureOf<Runtime>;
}

pallet_staking_reward_curve::build! {
	const REWARD_CURVE: PiecewiseLinear<'static> = curve!(
		min_inflation: 0_025_000,
		max_inflation: 0_100_000,
		ideal_stake: 0_500_000,
		falloff: 0_050_000,
		max_piece_count: 40,
		test_precision: 0_005_000,
	);
}

parameter_types! {
	pub const SessionsPerEra: sp_staking::SessionIndex = 6;
	pub const BondingDuration: pallet_staking::EraIndex = 24 * 28;
	pub const SlashDeferDuration: pallet_staking::EraIndex = 24 * 7; // 1/4 the bonding duration.
	pub const RewardCurve: &'static PiecewiseLinear<'static> = &REWARD_CURVE;
	pub const MaxNominatorRewardedPerValidator: u32 = 256;
	pub OffchainRepeat: BlockNumber = 5;
}

use frame_election_provider_support::onchain;
impl pallet_staking::Config for Runtime {
	const MAX_NOMINATIONS: u32 = <NposCompactSolution24 as sp_npos_elections::CompactSolution>::LIMIT as u32;
	type Currency = Balances;
	type UnixTime = Timestamp;
	type CurrencyToVote = U128CurrencyToVote;
	type RewardRemainder = Treasury;
	type Event = Event;
	type Slash = Treasury; // send the slashed funds to the treasury.
	type Reward = (); // rewards are minted from the void
	type SessionsPerEra = SessionsPerEra;
	type BondingDuration = BondingDuration;
	type SlashDeferDuration = SlashDeferDuration;
	/// A super-majority of the council can cancel the slash.
	type SlashCancelOrigin = EnsureOneOf<
		AccountId,
		EnsureRoot<AccountId>,
		pallet_collective::EnsureProportionAtLeast<_3, _4, AccountId, CouncilCollective>
	>;
	type SessionInterface = Self;
	type EraPayout = pallet_staking::ConvertCurve<RewardCurve>;
	type NextNewSession = Session;
	type MaxNominatorRewardedPerValidator = MaxNominatorRewardedPerValidator;
	type ElectionProvider = ElectionProviderMultiPhase;
	type GenesisElectionProvider =
		onchain::OnChainSequentialPhragmen<pallet_election_provider_multi_phase::OnChainConfig<Self>>;
	type WeightInfo = pallet_staking::weights::SubstrateWeight<Runtime>;
}

sp_npos_elections::generate_solution_type!(
	#[compact]
	pub struct NposCompactSolution24::<
		VoterIndex = u32,
		TargetIndex = u16,
		Accuracy = sp_runtime::PerU16,
	>(24)
);

parameter_types! {
	// phase durations. 1/4 of the last session for each.
	pub const SignedPhase: u32 = EPOCH_DURATION_IN_BLOCKS / 4;
	pub const UnsignedPhase: u32 = EPOCH_DURATION_IN_BLOCKS / 4;

	// fallback: no need to do on-chain phragmen initially.
	pub const Fallback: pallet_election_provider_multi_phase::FallbackStrategy =
		pallet_election_provider_multi_phase::FallbackStrategy::Nothing;

	pub SolutionImprovementThreshold: Perbill = Perbill::from_rational(1u32, 10_000);

	// miner configs
	pub const MultiPhaseUnsignedPriority: TransactionPriority = StakingUnsignedPriority::get() - 1u64;
	pub const MinerMaxIterations: u32 = 10;
	pub MinerMaxWeight: Weight = RuntimeBlockWeights::get()
		.get(DispatchClass::Normal)
		.max_extrinsic.expect("Normal extrinsics have a weight limit configured; qed")
		.saturating_sub(BlockExecutionWeight::get());
	// Solution can occupy 90% of normal block size
	pub MinerMaxLength: u32 = Perbill::from_rational(9u32, 10) *
		*RuntimeBlockLength::get()
		.max
		.get(DispatchClass::Normal);
}

impl pallet_election_provider_multi_phase::Config for Runtime {
	type Event = Event;
	type Currency = Balances;
	type SignedPhase = SignedPhase;
	type UnsignedPhase = UnsignedPhase;
	type SolutionImprovementThreshold = SolutionImprovementThreshold;
	type OffchainRepeat = OffchainRepeat;
	type MinerMaxIterations = MinerMaxIterations;
	type MinerMaxWeight = MinerMaxWeight;
	type MinerMaxLength = MinerMaxLength;
	type MinerTxPriority = MultiPhaseUnsignedPriority;
	type DataProvider = Staking;
	type OnChainAccuracy = Perbill;
	type CompactSolution = NposCompactSolution24;
	type Fallback = Fallback;
	type WeightInfo = pallet_election_provider_multi_phase::weights::SubstrateWeight<Runtime>;
	type ForceOrigin = EnsureRootOrHalfCouncil;
	type BenchmarkingConfig = ();
}

parameter_types! {
	pub const LaunchPeriod: BlockNumber = 28 * 24 * 60 * MINUTES;
	pub const VotingPeriod: BlockNumber = 28 * 24 * 60 * MINUTES;
	pub const FastTrackVotingPeriod: BlockNumber = 3 * 24 * 60 * MINUTES;
	pub const InstantAllowed: bool = true;
	pub const MinimumDeposit: Balance = 100 * DOLLARS;
	pub const EnactmentPeriod: BlockNumber = 30 * 24 * 60 * MINUTES;
	pub const CooloffPeriod: BlockNumber = 28 * 24 * 60 * MINUTES;
	// One cent: $10,000 / MB
	pub const PreimageByteDeposit: Balance = 1 * CENTS;
	pub const MaxVotes: u32 = 100;
	pub const MaxProposals: u32 = 100;
}

impl pallet_democracy::Config for Runtime {
	type Proposal = Call;
	type Event = Event;
	type Currency = Balances;
	type EnactmentPeriod = EnactmentPeriod;
	type LaunchPeriod = LaunchPeriod;
	type VotingPeriod = VotingPeriod;
	type MinimumDeposit = MinimumDeposit;
	/// A straight majority of the council can decide what their next motion is.
	type ExternalOrigin = pallet_collective::EnsureProportionAtLeast<_1, _2, AccountId, CouncilCollective>;
	/// A super-majority can have the next scheduled referendum be a straight majority-carries vote.
	type ExternalMajorityOrigin = pallet_collective::EnsureProportionAtLeast<_3, _4, AccountId, CouncilCollective>;
	/// A unanimous council can have the next scheduled referendum be a straight default-carries
	/// (NTB) vote.
	type ExternalDefaultOrigin = pallet_collective::EnsureProportionAtLeast<_1, _1, AccountId, CouncilCollective>;
	/// Two thirds of the technical committee can have an ExternalMajority/ExternalDefault vote
	/// be tabled immediately and with a shorter voting/enactment period.
	type FastTrackOrigin = pallet_collective::EnsureProportionAtLeast<_2, _3, AccountId, TechnicalCollective>;
	type InstantOrigin = pallet_collective::EnsureProportionAtLeast<_1, _1, AccountId, TechnicalCollective>;
	type InstantAllowed = InstantAllowed;
	type FastTrackVotingPeriod = FastTrackVotingPeriod;
	// To cancel a proposal which has been passed, 2/3 of the council must agree to it.
	type CancellationOrigin = pallet_collective::EnsureProportionAtLeast<_2, _3, AccountId, CouncilCollective>;
	type BlacklistOrigin = EnsureRoot<AccountId>;
	// To cancel a proposal before it has been passed, the technical committee must be unanimous or
	// Root must agree.
	type CancelProposalOrigin = EnsureOneOf<
		AccountId,
		EnsureRoot<AccountId>,
		pallet_collective::EnsureProportionAtLeast<_1, _1, AccountId, TechnicalCollective>,
	>;
	// Any single technical committee member may veto a coming council proposal, however they can
	// only do it once and it lasts only for the cooloff period.
	type VetoOrigin = pallet_collective::EnsureMember<AccountId, TechnicalCollective>;
	type CooloffPeriod = CooloffPeriod;
	type PreimageByteDeposit = PreimageByteDeposit;
	type OperationalPreimageOrigin = pallet_collective::EnsureMember<AccountId, CouncilCollective>;
	type Slash = Treasury;
	type Scheduler = Scheduler;
	type PalletsOrigin = OriginCaller;
	type MaxVotes = MaxVotes;
	type WeightInfo = pallet_democracy::weights::SubstrateWeight<Runtime>;
	type MaxProposals = MaxProposals;
}

parameter_types! {
	pub const CouncilMotionDuration: BlockNumber = 5 * DAYS;
	pub const CouncilMaxProposals: u32 = 100;
	pub const CouncilMaxMembers: u32 = 100;
}

type CouncilCollective = pallet_collective::Instance1;
impl pallet_collective::Config<CouncilCollective> for Runtime {
	type Origin = Origin;
	type Proposal = Call;
	type Event = Event;
	type MotionDuration = CouncilMotionDuration;
	type MaxProposals = CouncilMaxProposals;
	type MaxMembers = CouncilMaxMembers;
	type DefaultVote = pallet_collective::PrimeDefaultVote;
	type WeightInfo = pallet_collective::weights::SubstrateWeight<Runtime>;
}

parameter_types! {
	pub const CandidacyBond: Balance = 10 * DOLLARS;
	// 1 storage item created, key size is 32 bytes, value size is 16+16.
	pub const VotingBondBase: Balance = deposit(1, 64);
	// additional data per vote is 32 bytes (account id).
	pub const VotingBondFactor: Balance = deposit(0, 32);
	pub const TermDuration: BlockNumber = 7 * DAYS;
	pub const DesiredMembers: u32 = 13;
	pub const DesiredRunnersUp: u32 = 7;
	pub const ElectionsPhragmenPalletId: LockIdentifier = *b"phrelect";
}

// Make sure that there are no more than `MaxMembers` members elected via elections-phragmen.
const_assert!(DesiredMembers::get() <= CouncilMaxMembers::get());

impl pallet_elections_phragmen::Config for Runtime {
	type Event = Event;
	type PalletId = ElectionsPhragmenPalletId;
	type Currency = Balances;
	type ChangeMembers = Council;
	// NOTE: this implies that council's genesis members cannot be set directly and must come from
	// this module.
	type InitializeMembers = Council;
	type CurrencyToVote = U128CurrencyToVote;
	type CandidacyBond = CandidacyBond;
	type VotingBondBase = VotingBondBase;
	type VotingBondFactor = VotingBondFactor;
	type LoserCandidate = ();
	type KickedMember = ();
	type DesiredMembers = DesiredMembers;
	type DesiredRunnersUp = DesiredRunnersUp;
	type TermDuration = TermDuration;
	type WeightInfo = pallet_elections_phragmen::weights::SubstrateWeight<Runtime>;
}

parameter_types! {
	pub const TechnicalMotionDuration: BlockNumber = 5 * DAYS;
	pub const TechnicalMaxProposals: u32 = 100;
	pub const TechnicalMaxMembers: u32 = 100;
}

type TechnicalCollective = pallet_collective::Instance2;
impl pallet_collective::Config<TechnicalCollective> for Runtime {
	type Origin = Origin;
	type Proposal = Call;
	type Event = Event;
	type MotionDuration = TechnicalMotionDuration;
	type MaxProposals = TechnicalMaxProposals;
	type MaxMembers = TechnicalMaxMembers;
	type DefaultVote = pallet_collective::PrimeDefaultVote;
	type WeightInfo = pallet_collective::weights::SubstrateWeight<Runtime>;
}

type EnsureRootOrHalfCouncil = EnsureOneOf<
	AccountId,
	EnsureRoot<AccountId>,
	pallet_collective::EnsureProportionMoreThan<_1, _2, AccountId, CouncilCollective>
>;
impl pallet_membership::Config<pallet_membership::Instance1> for Runtime {
	type Event = Event;
	type AddOrigin = EnsureRootOrHalfCouncil;
	type RemoveOrigin = EnsureRootOrHalfCouncil;
	type SwapOrigin = EnsureRootOrHalfCouncil;
	type ResetOrigin = EnsureRootOrHalfCouncil;
	type PrimeOrigin = EnsureRootOrHalfCouncil;
	type MembershipInitialized = TechnicalCommittee;
	type MembershipChanged = TechnicalCommittee;
	type MaxMembers = TechnicalMaxMembers;
	type WeightInfo = pallet_membership::weights::SubstrateWeight<Runtime>;
}

parameter_types! {
	pub const ProposalBond: Permill = Permill::from_percent(5);
	pub const ProposalBondMinimum: Balance = 1 * DOLLARS;
	pub const SpendPeriod: BlockNumber = 1 * DAYS;
	pub const Burn: Permill = Permill::from_percent(50);
	pub const TipCountdown: BlockNumber = 1 * DAYS;
	pub const TipFindersFee: Percent = Percent::from_percent(20);
	pub const TipReportDepositBase: Balance = 1 * DOLLARS;
	pub const DataDepositPerByte: Balance = 1 * CENTS;
	pub const BountyDepositBase: Balance = 1 * DOLLARS;
	pub const BountyDepositPayoutDelay: BlockNumber = 1 * DAYS;
	pub const TreasuryPalletId: PalletId = PalletId(*b"py/trsry");
	pub const BountyUpdatePeriod: BlockNumber = 14 * DAYS;
	pub const MaximumReasonLength: u32 = 16384;
	pub const BountyCuratorDeposit: Permill = Permill::from_percent(50);
	pub const BountyValueMinimum: Balance = 5 * DOLLARS;
	pub const MaxApprovals: u32 = 100;
}

impl pallet_treasury::Config for Runtime {
	type PalletId = TreasuryPalletId;
	type Currency = Balances;
	type ApproveOrigin = EnsureOneOf<
		AccountId,
		EnsureRoot<AccountId>,
		pallet_collective::EnsureProportionAtLeast<_3, _5, AccountId, CouncilCollective>
	>;
	type RejectOrigin = EnsureOneOf<
		AccountId,
		EnsureRoot<AccountId>,
		pallet_collective::EnsureProportionMoreThan<_1, _2, AccountId, CouncilCollective>
	>;
	type Event = Event;
	type OnSlash = ();
	type ProposalBond = ProposalBond;
	type ProposalBondMinimum = ProposalBondMinimum;
	type SpendPeriod = SpendPeriod;
	type Burn = Burn;
	type BurnDestination = ();
	type SpendFunds = Bounties;
	type WeightInfo = pallet_treasury::weights::SubstrateWeight<Runtime>;
	type MaxApprovals = MaxApprovals;
}

impl pallet_bounties::Config for Runtime {
	type Event = Event;
	type BountyDepositBase = BountyDepositBase;
	type BountyDepositPayoutDelay = BountyDepositPayoutDelay;
	type BountyUpdatePeriod = BountyUpdatePeriod;
	type BountyCuratorDeposit = BountyCuratorDeposit;
	type BountyValueMinimum = BountyValueMinimum;
	type DataDepositPerByte = DataDepositPerByte;
	type MaximumReasonLength = MaximumReasonLength;
	type WeightInfo = pallet_bounties::weights::SubstrateWeight<Runtime>;
}

impl pallet_tips::Config for Runtime {
	type Event = Event;
	type DataDepositPerByte = DataDepositPerByte;
	type MaximumReasonLength = MaximumReasonLength;
	type Tippers = Elections;
	type TipCountdown = TipCountdown;
	type TipFindersFee = TipFindersFee;
	type TipReportDepositBase = TipReportDepositBase;
	type WeightInfo = pallet_tips::weights::SubstrateWeight<Runtime>;
}

impl pallet_sudo::Config for Runtime {
	type Event = Event;
	type Call = Call;
}

parameter_types! {
	pub const ImOnlineUnsignedPriority: TransactionPriority = TransactionPriority::max_value();
	/// We prioritize im-online heartbeats over election solution submission.
	pub const StakingUnsignedPriority: TransactionPriority = TransactionPriority::max_value() / 2;
}

impl<LocalCall> frame_system::offchain::CreateSignedTransaction<LocalCall> for Runtime
	where
		Call: From<LocalCall>,
{
	fn create_transaction<C: frame_system::offchain::AppCrypto<Self::Public, Self::Signature>>(
		call: Call,
		public: <Signature as traits::Verify>::Signer,
		account: AccountId,
		nonce: Index,
	) -> Option<(Call, <UncheckedExtrinsic as traits::Extrinsic>::SignaturePayload)> {
		let tip = 0;
		// take the biggest period possible.
		let period = BlockHashCount::get()
			.checked_next_power_of_two()
			.map(|c| c / 2)
			.unwrap_or(2) as u64;
		let current_block = System::block_number()
			.saturated_into::<u64>()
			// The `System::block_number` is initialized with `n+1`,
			// so the actual block number is `n`.
			.saturating_sub(1);
		let era = Era::mortal(period, current_block);
		let extra = (
			frame_system::CheckSpecVersion::<Runtime>::new(),
			frame_system::CheckTxVersion::<Runtime>::new(),
			frame_system::CheckGenesis::<Runtime>::new(),
			frame_system::CheckEra::<Runtime>::from(era),
			frame_system::CheckNonce::<Runtime>::from(nonce),
			frame_system::CheckWeight::<Runtime>::new(),
			pallet_transaction_payment::ChargeTransactionPayment::<Runtime>::from(tip),
		);
		let raw_payload = SignedPayload::new(call, extra)
			.map_err(|e| {
				log::warn!("Unable to create signed payload: {:?}", e);
			})
			.ok()?;
		let signature = raw_payload
			.using_encoded(|payload| {
				C::sign(payload, public)
			})?;
		let address = Indices::unlookup(account);
		let (call, extra, _) = raw_payload.deconstruct();
		Some((call, (address, signature.into(), extra)))
	}
}

impl frame_system::offchain::SigningTypes for Runtime {
	type Public = <Signature as traits::Verify>::Signer;
	type Signature = Signature;
}

impl<C> frame_system::offchain::SendTransactionTypes<C> for Runtime where
	Call: From<C>,
{
	type Extrinsic = UncheckedExtrinsic;
	type OverarchingCall = Call;
}

impl pallet_im_online::Config for Runtime {
	type AuthorityId = ImOnlineId;
	type Event = Event;
	type NextSessionRotation = Babe;
	type ValidatorSet = Historical;
	type ReportUnresponsiveness = Offences;
	type UnsignedPriority = ImOnlineUnsignedPriority;
	type WeightInfo = pallet_im_online::weights::SubstrateWeight<Runtime>;
}

impl pallet_offences::Config for Runtime {
	type Event = Event;
	type IdentificationTuple = pallet_session::historical::IdentificationTuple<Self>;
	type OnOffenceHandler = Staking;
}

impl pallet_authority_discovery::Config for Runtime {}

impl pallet_grandpa::Config for Runtime {
	type Event = Event;
	type Call = Call;

	type KeyOwnerProofSystem = Historical;

	type KeyOwnerProof =
	<Self::KeyOwnerProofSystem as KeyOwnerProofSystem<(KeyTypeId, GrandpaId)>>::Proof;

	type KeyOwnerIdentification = <Self::KeyOwnerProofSystem as KeyOwnerProofSystem<(
		KeyTypeId,
		GrandpaId,
	)>>::IdentificationTuple;

	type HandleEquivocation =
	pallet_grandpa::EquivocationHandler<Self::KeyOwnerIdentification, Offences, ReportLongevity>;

	type WeightInfo = ();
}

parameter_types! {
	pub const BasicDeposit: Balance = 10 * DOLLARS;       // 258 bytes on-chain
	pub const FieldDeposit: Balance = 250 * CENTS;        // 66 bytes on-chain
	pub const SubAccountDeposit: Balance = 2 * DOLLARS;   // 53 bytes on-chain
	pub const MaxSubAccounts: u32 = 100;
	pub const MaxAdditionalFields: u32 = 100;
	pub const MaxRegistrars: u32 = 20;
}

impl pallet_identity::Config for Runtime {
	type Event = Event;
	type Currency = Balances;
	type BasicDeposit = BasicDeposit;
	type FieldDeposit = FieldDeposit;
	type SubAccountDeposit = SubAccountDeposit;
	type MaxSubAccounts = MaxSubAccounts;
	type MaxAdditionalFields = MaxAdditionalFields;
	type MaxRegistrars = MaxRegistrars;
	type Slashed = Treasury;
	type ForceOrigin = EnsureRootOrHalfCouncil;
	type RegistrarOrigin = EnsureRootOrHalfCouncil;
	type WeightInfo = pallet_identity::weights::SubstrateWeight<Runtime>;
}

parameter_types! {
	pub const ConfigDepositBase: Balance = 5 * DOLLARS;
	pub const FriendDepositFactor: Balance = 50 * CENTS;
	pub const MaxFriends: u16 = 9;
	pub const RecoveryDeposit: Balance = 5 * DOLLARS;
}

impl pallet_recovery::Config for Runtime {
	type Event = Event;
	type Call = Call;
	type Currency = Balances;
	type ConfigDepositBase = ConfigDepositBase;
	type FriendDepositFactor = FriendDepositFactor;
	type MaxFriends = MaxFriends;
	type RecoveryDeposit = RecoveryDeposit;
}

parameter_types! {
	pub const CandidateDeposit: Balance = 10 * DOLLARS;
	pub const WrongSideDeduction: Balance = 2 * DOLLARS;
	pub const MaxStrikes: u32 = 10;
	pub const RotationPeriod: BlockNumber = 80 * HOURS;
	pub const PeriodSpend: Balance = 500 * DOLLARS;
	pub const MaxLockDuration: BlockNumber = 36 * 30 * DAYS;
	pub const ChallengePeriod: BlockNumber = 7 * DAYS;
	pub const MaxCandidateIntake: u32 = 10;
	pub const SocietyPalletId: PalletId = PalletId(*b"py/socie");
}

impl pallet_society::Config for Runtime {
	type Event = Event;
	type PalletId = SocietyPalletId;
	type Currency = Balances;
	type Randomness = RandomnessCollectiveFlip;
	type CandidateDeposit = CandidateDeposit;
	type WrongSideDeduction = WrongSideDeduction;
	type MaxStrikes = MaxStrikes;
	type PeriodSpend = PeriodSpend;
	type MembershipChanged = ();
	type RotationPeriod = RotationPeriod;
	type MaxLockDuration = MaxLockDuration;
	type FounderSetOrigin = pallet_collective::EnsureProportionMoreThan<_1, _2, AccountId, CouncilCollective>;
	type SuspensionJudgementOrigin = pallet_society::EnsureFounder<Runtime>;
	type MaxCandidateIntake = MaxCandidateIntake;
	type ChallengePeriod = ChallengePeriod;
}

parameter_types! {
	pub const MinVestedTransfer: Balance = 100 * DOLLARS;
}

impl pallet_vesting::Config for Runtime {
	type Event = Event;
	type Currency = Balances;
	type BlockNumberToBalance = ConvertInto;
	type MinVestedTransfer = MinVestedTransfer;
	type WeightInfo = pallet_vesting::weights::SubstrateWeight<Runtime>;
}

parameter_types! {
	pub const LotteryPalletId: PalletId = PalletId(*b"py/lotto");
	pub const MaxCalls: u32 = 10;
	pub const MaxGenerateRandom: u32 = 10;
}

impl pallet_lottery::Config for Runtime {
	type PalletId = LotteryPalletId;
	type Call = Call;
	type Event = Event;
	type Currency = Balances;
	type Randomness = RandomnessCollectiveFlip;
	type ManagerOrigin = EnsureRoot<AccountId>;
	type MaxCalls = MaxCalls;
	type ValidateCall = Lottery;
	type MaxGenerateRandom = MaxGenerateRandom;
	type WeightInfo = pallet_lottery::weights::SubstrateWeight<Runtime>;
}

parameter_types! {
	pub const MaxHeartbeatPerWorkerPerHour: u32 = 2;
	pub const RoundInterval: BlockNumber = 1 * HOURS;
	pub const DecayInterval: BlockNumber = 180 * DAYS;
	pub const DecayFactor: Permill = Permill::from_percent(75);
	pub const InitialReward: Balance = 129600000 * DOLLARS;
	pub const TreasuryRation: u32 = 20_000;
	pub const RewardRation: u32 = 80_000;
	pub const OnlineRewardPercentage: Permill = Permill::from_parts(375_000);
	pub const ComputeRewardPercentage: Permill = Permill::from_parts(625_000);
	pub const OfflineOffenseSlash: Balance = 100 * DOLLARS;
	pub const OfflineReportReward: Balance = 50 * DOLLARS;
}

impl pallet_phala::Config for Runtime {
	type Event = Event;
	type Randomness = RandomnessCollectiveFlip;
	type TEECurrency = Balances;
	type UnixTime = Timestamp;
	type Treasury = Treasury;
	type OnRoundEnd = MiningStaking;
	type WeightInfo = pallet_phala::weights::SubstrateWeight<Runtime>;

	// Parameters
	type MaxHeartbeatPerWorkerPerHour = MaxHeartbeatPerWorkerPerHour;
	type RoundInterval = RoundInterval;
	type DecayInterval = DecayInterval;
	type DecayFactor = DecayFactor;
	type InitialReward = InitialReward;
	type TreasuryRation = TreasuryRation;
	type RewardRation = RewardRation;
	type OnlineRewardPercentage = OnlineRewardPercentage;
	type ComputeRewardPercentage = ComputeRewardPercentage;
	type OfflineOffenseSlash = OfflineOffenseSlash;
	type OfflineReportReward = OfflineReportReward;
}

impl pallet_kitties::Config for Runtime {
	type Event = Event;
	type Randomness = RandomnessCollectiveFlip;
}

impl pallet_mining_staking::Config for Runtime {
	type Event = Event;
	type Currency = Balances;
}

parameter_types! {
	pub const BridgeChainId: u8 = 1;
	pub const ProposalLifetime: BlockNumber = 50;
}

impl pallet_bridge::Config for Runtime {
	type Event = Event;
	type AdminOrigin = EnsureRoot<AccountId>;
	type Proposal = Call;
	type ChainId = BridgeChainId;
	type ProposalLifetime = ProposalLifetime;
}

impl pallet_bridge_transfer::Config for Runtime {
	type Event = Event;
	type BridgeOrigin = pallet_bridge::EnsureBridge<Runtime>;
	type Currency = Balances;
}

impl pallet_registry::Config for Runtime {
	type Event = Event;
}
impl pallet_mq::Config for Runtime {
	type Event = Event;
<<<<<<< HEAD
	type QueueNotifyConfig = msg_routing::MessageRouteConfig<Self>;
=======
	type QueueNotifyConfig = msg_routing::MessageRouteConfig;
>>>>>>> 4c9f7cd0
}
impl pallet_mining::Config for Runtime {
	type Event = Event;
	type Currency = Balances;
}
impl pallet_stakepool::Config for Runtime {
	type Event = Event;
	type Currency = Balances;
}

construct_runtime!(
	pub enum Runtime where
		Block = Block,
		NodeBlock = node_primitives::Block,
		UncheckedExtrinsic = UncheckedExtrinsic
	{
		System: frame_system::{Pallet, Call, Config, Storage, Event<T>},
		Utility: pallet_utility::{Pallet, Call, Event},
		Babe: pallet_babe::{Pallet, Call, Storage, Config, ValidateUnsigned},
		Timestamp: pallet_timestamp::{Pallet, Call, Storage, Inherent},
		Authorship: pallet_authorship::{Pallet, Call, Storage, Inherent},
		Indices: pallet_indices::{Pallet, Call, Storage, Config<T>, Event<T>},
		Balances: pallet_balances::{Pallet, Call, Storage, Config<T>, Event<T>},
		TransactionPayment: pallet_transaction_payment::{Pallet, Storage},
		ElectionProviderMultiPhase: pallet_election_provider_multi_phase::{Pallet, Call, Storage, Event<T>, ValidateUnsigned},
		KittyStorage: pallet_kitties::{Pallet, Call, Config, Storage, Event<T>},
		Phala: pallet_phala::{Pallet, Call, Config<T>, Storage, Event<T>}, // Before Staking to ensure init sequence
		Staking: pallet_staking::{Pallet, Call, Config<T>, Storage, Event<T>},
		Session: pallet_session::{Pallet, Call, Storage, Event, Config<T>},
		Democracy: pallet_democracy::{Pallet, Call, Storage, Config<T>, Event<T>},
		Council: pallet_collective::<Instance1>::{Pallet, Call, Storage, Origin<T>, Event<T>, Config<T>},
		TechnicalCommittee: pallet_collective::<Instance2>::{Pallet, Call, Storage, Origin<T>, Event<T>, Config<T>},
		Elections: pallet_elections_phragmen::{Pallet, Call, Storage, Event<T>, Config<T>},
		TechnicalMembership: pallet_membership::<Instance1>::{Pallet, Call, Storage, Event<T>, Config<T>},
		Grandpa: pallet_grandpa::{Pallet, Call, Storage, Config, Event, ValidateUnsigned},
		Treasury: pallet_treasury::{Pallet, Call, Storage, Config, Event<T>},
		Sudo: pallet_sudo::{Pallet, Call, Config<T>, Storage, Event<T>},
		ImOnline: pallet_im_online::{Pallet, Call, Storage, Event<T>, ValidateUnsigned, Config<T>},
		AuthorityDiscovery: pallet_authority_discovery::{Pallet, Config},
		Offences: pallet_offences::{Pallet, Storage, Event},
		Historical: pallet_session_historical::{Pallet},
		RandomnessCollectiveFlip: pallet_randomness_collective_flip::{Pallet, Storage},
		Identity: pallet_identity::{Pallet, Call, Storage, Event<T>},
		Society: pallet_society::{Pallet, Call, Storage, Event<T>, Config<T>},
		Recovery: pallet_recovery::{Pallet, Call, Storage, Event<T>},
		Vesting: pallet_vesting::{Pallet, Call, Storage, Event<T>, Config<T>},
		Scheduler: pallet_scheduler::{Pallet, Call, Storage, Event<T>},
		Proxy: pallet_proxy::{Pallet, Call, Storage, Event<T>},
		Multisig: pallet_multisig::{Pallet, Call, Storage, Event<T>},
		Bounties: pallet_bounties::{Pallet, Call, Storage, Event<T>},
		Tips: pallet_tips::{Pallet, Call, Storage, Event<T>},
		Lottery: pallet_lottery::{Pallet, Call, Storage, Event<T>},
		MiningStaking: pallet_mining_staking::{Pallet, Call, Storage, Event<T>},
		ChainBridge: pallet_bridge::{Pallet, Call, Storage, Event<T>},
		BridgeTransfer: pallet_bridge_transfer::{Pallet, Call, Config, Storage},
		// Phala new pallets
		PhalaMq: pallet_mq::{Pallet, Call, Event, Storage},
		PhalaRegistry: pallet_registry::{Pallet, Call, Event, Storage},
		PhalaMining: pallet_mining::{Pallet, Call, Event},
		PhalaStakePool: pallet_stakepool::{Pallet, Call, Event, Storage},
	}
);

/// The address format for describing accounts.
pub type Address = sp_runtime::MultiAddress<AccountId, AccountIndex>;
/// Block header type as expected by this runtime.
pub type Header = generic::Header<BlockNumber, Hasher>;
/// Block type as expected by this runtime.
pub type Block = generic::Block<Header, UncheckedExtrinsic>;
/// A Block signed with a Justification
pub type SignedBlock = generic::SignedBlock<Block>;
/// BlockId type as expected by this runtime.
pub type BlockId = generic::BlockId<Block>;
/// The SignedExtension to the basic transaction logic.
///
/// When you change this, you **MUST** modify [`sign`] in `bin/node/testing/src/keyring.rs`!
///
/// [`sign`]: <../../testing/src/keyring.rs.html>
pub type SignedExtra = (
	frame_system::CheckSpecVersion<Runtime>,
	frame_system::CheckTxVersion<Runtime>,
	frame_system::CheckGenesis<Runtime>,
	frame_system::CheckEra<Runtime>,
	frame_system::CheckNonce<Runtime>,
	frame_system::CheckWeight<Runtime>,
	pallet_transaction_payment::ChargeTransactionPayment<Runtime>,
);
/// Unchecked extrinsic type as expected by this runtime.
pub type UncheckedExtrinsic = generic::UncheckedExtrinsic<Address, Call, Signature, SignedExtra>;
/// The payload being signed in transactions.
pub type SignedPayload = generic::SignedPayload<Call, SignedExtra>;
/// Extrinsic type that has already been checked.
pub type CheckedExtrinsic = generic::CheckedExtrinsic<AccountId, Call, SignedExtra>;
/// Executive: handles dispatch to the various modules.
pub type Executive = frame_executive::Executive<
	Runtime,
	Block,
	frame_system::ChainContext<Runtime>,
	Runtime,
	AllPallets,
	(),
>;

impl_runtime_apis! {
	impl sp_api::Core<Block> for Runtime {
		fn version() -> RuntimeVersion {
			VERSION
		}

		fn execute_block(block: Block) {
			Executive::execute_block(block);
		}

		fn initialize_block(header: &<Block as BlockT>::Header) {
			Executive::initialize_block(header)
		}
	}

	impl sp_api::Metadata<Block> for Runtime {
		fn metadata() -> OpaqueMetadata {
			Runtime::metadata().into()
		}
	}

	impl sp_block_builder::BlockBuilder<Block> for Runtime {
		fn apply_extrinsic(extrinsic: <Block as BlockT>::Extrinsic) -> ApplyExtrinsicResult {
			Executive::apply_extrinsic(extrinsic)
		}

		fn finalize_block() -> <Block as BlockT>::Header {
			Executive::finalize_block()
		}

		fn inherent_extrinsics(data: InherentData) -> Vec<<Block as BlockT>::Extrinsic> {
			data.create_extrinsics()
		}

		fn check_inherents(block: Block, data: InherentData) -> CheckInherentsResult {
			data.check_extrinsics(&block)
		}
	}

	impl sp_transaction_pool::runtime_api::TaggedTransactionQueue<Block> for Runtime {
		fn validate_transaction(
			source: TransactionSource,
			tx: <Block as BlockT>::Extrinsic,
		) -> TransactionValidity {
			Executive::validate_transaction(source, tx)
		}
	}

	impl sp_offchain::OffchainWorkerApi<Block> for Runtime {
		fn offchain_worker(header: &<Block as BlockT>::Header) {
			Executive::offchain_worker(header)
		}
	}

	impl fg_primitives::GrandpaApi<Block> for Runtime {
		fn grandpa_authorities() -> GrandpaAuthorityList {
			Grandpa::grandpa_authorities()
		}

		fn submit_report_equivocation_unsigned_extrinsic(
			equivocation_proof: fg_primitives::EquivocationProof<
				<Block as BlockT>::Hash,
				NumberFor<Block>,
			>,
			key_owner_proof: fg_primitives::OpaqueKeyOwnershipProof,
		) -> Option<()> {
			let key_owner_proof = key_owner_proof.decode()?;

			Grandpa::submit_unsigned_equivocation_report(
				equivocation_proof,
				key_owner_proof,
			)
		}

		fn generate_key_ownership_proof(
			_set_id: fg_primitives::SetId,
			authority_id: GrandpaId,
		) -> Option<fg_primitives::OpaqueKeyOwnershipProof> {
			use codec::Encode;

			Historical::prove((fg_primitives::KEY_TYPE, authority_id))
				.map(|p| p.encode())
				.map(fg_primitives::OpaqueKeyOwnershipProof::new)
		}
	}

	impl sp_consensus_babe::BabeApi<Block> for Runtime {
		fn configuration() -> sp_consensus_babe::BabeGenesisConfiguration {
			// The choice of `c` parameter (where `1 - c` represents the
			// probability of a slot being empty), is done in accordance to the
			// slot duration and expected target block time, for safely
			// resisting network delays of maximum two seconds.
			// <https://research.web3.foundation/en/latest/polkadot/BABE/Babe/#6-practical-results>
			sp_consensus_babe::BabeGenesisConfiguration {
				slot_duration: Babe::slot_duration(),
				epoch_length: EpochDuration::get(),
				c: BABE_GENESIS_EPOCH_CONFIG.c,
				genesis_authorities: Babe::authorities(),
				randomness: Babe::randomness(),
				allowed_slots: BABE_GENESIS_EPOCH_CONFIG.allowed_slots,
			}
		}

		fn current_epoch_start() -> sp_consensus_babe::Slot {
			Babe::current_epoch_start()
		}

		fn current_epoch() -> sp_consensus_babe::Epoch {
			Babe::current_epoch()
		}

		fn next_epoch() -> sp_consensus_babe::Epoch {
			Babe::next_epoch()
		}

		fn generate_key_ownership_proof(
			_slot: sp_consensus_babe::Slot,
			authority_id: sp_consensus_babe::AuthorityId,
		) -> Option<sp_consensus_babe::OpaqueKeyOwnershipProof> {
			use codec::Encode;

			Historical::prove((sp_consensus_babe::KEY_TYPE, authority_id))
				.map(|p| p.encode())
				.map(sp_consensus_babe::OpaqueKeyOwnershipProof::new)
		}

		fn submit_report_equivocation_unsigned_extrinsic(
			equivocation_proof: sp_consensus_babe::EquivocationProof<<Block as BlockT>::Header>,
			key_owner_proof: sp_consensus_babe::OpaqueKeyOwnershipProof,
		) -> Option<()> {
			let key_owner_proof = key_owner_proof.decode()?;

			Babe::submit_unsigned_equivocation_report(
				equivocation_proof,
				key_owner_proof,
			)
		}
	}

	impl sp_authority_discovery::AuthorityDiscoveryApi<Block> for Runtime {
		fn authorities() -> Vec<AuthorityDiscoveryId> {
			AuthorityDiscovery::authorities()
		}
	}

	impl frame_system_rpc_runtime_api::AccountNonceApi<Block, AccountId, Index> for Runtime {
		fn account_nonce(account: AccountId) -> Index {
			System::account_nonce(account)
		}
	}

	impl pallet_transaction_payment_rpc_runtime_api::TransactionPaymentApi<
		Block,
		Balance,
	> for Runtime {
		fn query_info(uxt: <Block as BlockT>::Extrinsic, len: u32) -> RuntimeDispatchInfo<Balance> {
			TransactionPayment::query_info(uxt, len)
		}
		fn query_fee_details(uxt: <Block as BlockT>::Extrinsic, len: u32) -> FeeDetails<Balance> {
			TransactionPayment::query_fee_details(uxt, len)
		}
	}

	impl sp_session::SessionKeys<Block> for Runtime {
		fn generate_session_keys(seed: Option<Vec<u8>>) -> Vec<u8> {
			SessionKeys::generate(seed)
		}

		fn decode_session_keys(
			encoded: Vec<u8>,
		) -> Option<Vec<(Vec<u8>, KeyTypeId)>> {
			SessionKeys::decode_into_raw_public_keys(&encoded)
		}
	}

	#[cfg(feature = "try-runtime")]
	impl frame_try_runtime::TryRuntime<Block> for Runtime {
		fn on_runtime_upgrade() -> Result<(Weight, Weight), sp_runtime::RuntimeString> {
			let weight = Executive::try_runtime_upgrade()?;
			Ok((weight, RuntimeBlockWeights::get().max_block))
		}
	}

	#[cfg(feature = "runtime-benchmarks")]
	impl frame_benchmarking::Benchmark<Block> for Runtime {
		fn dispatch_benchmark(
			config: frame_benchmarking::BenchmarkConfig
		) -> Result<Vec<frame_benchmarking::BenchmarkBatch>, sp_runtime::RuntimeString> {
			use frame_benchmarking::{Benchmarking, BenchmarkBatch, add_benchmark, TrackedStorageKey};
			// Trying to add benchmarks directly to the Session Pallet caused cyclic dependency issues.
			// To get around that, we separated the Session benchmarks into its own crate, which is why
			// we need these two lines below.
			use pallet_session_benchmarking::Pallet as SessionBench;
			use pallet_offences_benchmarking::Pallet as OffencesBench;
			use frame_system_benchmarking::Pallet as SystemBench;

			impl pallet_session_benchmarking::Config for Runtime {}
			impl pallet_offences_benchmarking::Config for Runtime {}
			impl frame_system_benchmarking::Config for Runtime {}

			let whitelist: Vec<TrackedStorageKey> = vec![
				// Block Number
				hex_literal::hex!("26aa394eea5630e07c48ae0c9558cef702a5c1b19ab7a04f536c519aca4983ac").to_vec().into(),
				// Total Issuance
				hex_literal::hex!("c2261276cc9d1f8598ea4b6a74b15c2f57c875e4cff74148e4628f264b974c80").to_vec().into(),
				// Execution Phase
				hex_literal::hex!("26aa394eea5630e07c48ae0c9558cef7ff553b5a9862a516939d82b3d3d8661a").to_vec().into(),
				// Event Count
				hex_literal::hex!("26aa394eea5630e07c48ae0c9558cef70a98fdbe9ce6c55837576c60c7af3850").to_vec().into(),
				// System Events
				hex_literal::hex!("26aa394eea5630e07c48ae0c9558cef780d41e5e16056765bc8461851072c9d7").to_vec().into(),
				// Treasury Account
				hex_literal::hex!("26aa394eea5630e07c48ae0c9558cef7b99d880ec681799c0cf30e8886371da95ecffd7b6c0f78751baa9d281e0bfa3a6d6f646c70792f74727372790000000000000000000000000000000000000000").to_vec().into(),
			];

			let mut batches = Vec::<BenchmarkBatch>::new();
			let params = (&config, &whitelist);

			add_benchmark!(params, batches, pallet_babe, Babe);
			add_benchmark!(params, batches, pallet_balances, Balances);
			add_benchmark!(params, batches, pallet_bounties, Bounties);
			add_benchmark!(params, batches, pallet_collective, Council);
			add_benchmark!(params, batches, pallet_democracy, Democracy);
			add_benchmark!(params, batches, pallet_elections_phragmen, Elections);
			add_benchmark!(params, batches, pallet_election_provider_multi_phase, ElectionProviderMultiPhase);
			add_benchmark!(params, batches, pallet_grandpa, Grandpa);
			add_benchmark!(params, batches, pallet_identity, Identity);
			add_benchmark!(params, batches, pallet_im_online, ImOnline);
			add_benchmark!(params, batches, pallet_indices, Indices);
			add_benchmark!(params, batches, pallet_lottery, Lottery);
			add_benchmark!(params, batches, pallet_membership, TechnicalMembership);
			add_benchmark!(params, batches, pallet_multisig, Multisig);
			add_benchmark!(params, batches, pallet_offences, OffencesBench::<Runtime>);
			add_benchmark!(params, batches, pallet_proxy, Proxy);
			add_benchmark!(params, batches, pallet_scheduler, Scheduler);
			add_benchmark!(params, batches, pallet_session, SessionBench::<Runtime>);
			add_benchmark!(params, batches, pallet_staking, Staking);
			add_benchmark!(params, batches, frame_system, SystemBench::<Runtime>);
			add_benchmark!(params, batches, pallet_timestamp, Timestamp);
			add_benchmark!(params, batches, pallet_tips, Tips);
			add_benchmark!(params, batches, pallet_treasury, Treasury);
			add_benchmark!(params, batches, pallet_utility, Utility);
			add_benchmark!(params, batches, pallet_vesting, Vesting);
			add_benchmark!(params, batches, pallet_phala, Phala);

			if batches.is_empty() { return Err("Benchmark not found for this pallet.".into()) }
			Ok(batches)
		}
	}
}

#[cfg(test)]
mod tests {
	use super::*;
	use frame_system::offchain::CreateSignedTransaction;

	#[test]
	fn validate_transaction_submitter_bounds() {
		fn is_submit_signed_transaction<T>() where
			T: CreateSignedTransaction<Call>,
		{}

		is_submit_signed_transaction::<Runtime>();
	}
}<|MERGE_RESOLUTION|>--- conflicted
+++ resolved
@@ -1076,11 +1076,7 @@
 }
 impl pallet_mq::Config for Runtime {
 	type Event = Event;
-<<<<<<< HEAD
-	type QueueNotifyConfig = msg_routing::MessageRouteConfig<Self>;
-=======
 	type QueueNotifyConfig = msg_routing::MessageRouteConfig;
->>>>>>> 4c9f7cd0
 }
 impl pallet_mining::Config for Runtime {
 	type Event = Event;
