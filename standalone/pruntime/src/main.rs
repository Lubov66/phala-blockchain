mod api_server;
mod ias;
mod pal_gramine;
mod runtime;

use std::{env, thread};

use clap::Parser;
use log::{error, info};

use phactory::BlockNumber;
use phactory_api::ecall_args::{git_revision, InitArgs};

mod logger;

#[derive(Parser, Debug, Clone)]
#[clap(about = "The Phala TEE worker app.", version, author)]
struct Args {
<<<<<<< HEAD
    /// Number of CPU cores to be used for computing.
    #[clap(short, long)]
=======
    /// Number of CPU cores to be used for mining.
    #[arg(short, long)]
>>>>>>> efbc61ea
    cores: Option<u32>,

    /// Run benchmark at startup.
    #[arg(long)]
    init_bench: bool,

    /// Allow CORS for HTTP
    #[arg(long)]
    allow_cors: bool,

    /// Turn on /kick API
    #[arg(long)]
    enable_kick_api: bool,

    /// Listening IP address of HTTP
    #[arg(long)]
    address: Option<String>,

    /// Listening port of HTTP
    #[arg(long)]
    port: Option<u16>,

    /// Listening port of HTTP (with access control)
    #[arg(long)]
    public_port: Option<u16>,

    /// Disable checkpoint
    #[arg(long)]
    disable_checkpoint: bool,

    /// Checkpoint interval in seconds, default to 5 minutes
    #[arg(long)]
    #[arg(default_value_t = 300)]
    checkpoint_interval: u64,

    /// Remove corrupted checkpoint so that pruntime can restart to continue to load others.
    #[arg(long)]
    remove_corrupted_checkpoint: bool,

    /// Max number of checkpoint files kept
    #[arg(long)]
    #[arg(default_value_t = 5)]
    max_checkpoint_files: u32,

    /// Measuring the time it takes to process each RPC call.
    #[arg(long)]
    measure_rpc_time: bool,

    /// Run the database garbage collection at given interval in blocks
    #[arg(long)]
    #[arg(default_value_t = 100)]
    gc_interval: BlockNumber,
}

#[rocket::main]
async fn main() -> Result<(), rocket::Error> {
    // Disable the thread local arena(memory pool) for glibc.
    // See https://github.com/gramineproject/gramine/issues/342#issuecomment-1014475710
    #[cfg(target_env = "gnu")]
    unsafe {
        libc::mallopt(libc::M_ARENA_MAX, 1);
    }

    let running_under_gramine = std::path::Path::new("/dev/attestation/user_report_data").exists();
    let sealing_path;
    let storage_path;
    if running_under_gramine {
        // In gramine, the protected files are configured via manifest file. So we must not allow it to
        // be changed at runtime for security reason. Thus hardcoded it to `/data/protected_files` here.
        // Should keep it the same with the manifest config.
        sealing_path = "/data/protected_files";
        storage_path = "/data/storage_files";
    } else {
        sealing_path = "./data/protected_files";
        storage_path = "./data/storage_files";

        fn mkdir(dir: &str) {
            if let Err(err) = std::fs::create_dir_all(dir) {
                panic!("Failed to create {dir}: {err:?}");
            }
        }
        mkdir(sealing_path);
        mkdir(storage_path);
    }

    let args = Args::parse();

    if let Some(address) = &args.address {
        env::set_var("ROCKET_ADDRESS", address);
    }

    if let Some(port) = &args.port {
        env::set_var("ROCKET_PORT", port.to_string());
    }

    logger::init(running_under_gramine);

    let cores: u32 = args.cores.unwrap_or_else(|| num_cpus::get() as _);
    info!("Bench cores: {}", cores);

    let init_args = {
        let args = args.clone();
        InitArgs {
            sealing_path: sealing_path.into(),
            storage_path: storage_path.into(),
            init_bench: args.init_bench,
            version: env!("CARGO_PKG_VERSION").into(),
            git_revision: git_revision(),
            enable_checkpoint: !args.disable_checkpoint,
            checkpoint_interval: args.checkpoint_interval,
            remove_corrupted_checkpoint: args.remove_corrupted_checkpoint,
            max_checkpoint_files: args.max_checkpoint_files,
            gc_interval: args.gc_interval,
            cores,
            public_port: args.public_port,
        }
    };
    info!("init_args: {:#?}", init_args);
    if let Err(err) = runtime::ecall_init(init_args) {
        panic!("Initialize Failed: {err:?}");
    }

    for i in 0..cores {
        thread::Builder::new()
            .name(format!("bench-{i}"))
            .spawn(move || {
                set_thread_idle_policy();
                loop {
                    runtime::ecall_bench_run(i);
                    std::thread::sleep(std::time::Duration::from_millis(200));
                }
            })
            .expect("Failed to launch benchmark thread");
    }

    let mut servers = vec![];

    if args.public_port.is_some() {
        let args_clone = args.clone();
        let server_acl = rocket::tokio::spawn(async move {
            let _rocket = api_server::rocket_acl(&args_clone)
                .expect("should not failed as port is provided")
                .launch()
                .await
                .expect("Failed to launch API server");
        });
        servers.push(server_acl);
    }

    let server_internal = rocket::tokio::spawn(async move {
        let _rocket = api_server::rocket(&args)
            .launch()
            .await
            .expect("Failed to launch API server");
    });
    servers.push(server_internal);

    for server in servers {
        server.await.expect("Failed to launch server");
    }

    info!("pRuntime quited");

    Ok(())
}

#[cfg(not(target_os = "linux"))]
fn set_thread_idle_policy() {}

#[cfg(target_os = "linux")]
fn set_thread_idle_policy() {
    let param = libc::sched_param {
        sched_priority: 0,
        #[cfg(target_env = "musl")]
        sched_ss_low_priority: 0,
        #[cfg(target_env = "musl")]
        sched_ss_repl_period: libc::timespec {
            tv_sec: 0,
            tv_nsec: 0,
        },
        #[cfg(target_env = "musl")]
        sched_ss_init_budget: libc::timespec {
            tv_sec: 0,
            tv_nsec: 0,
        },
        #[cfg(target_env = "musl")]
        sched_ss_max_repl: 0,
    };

    unsafe {
        let rv = libc::sched_setscheduler(0, libc::SCHED_IDLE, &param);
        if rv != 0 {
            error!("Failed to set thread schedule prolicy to IDLE");
        }
    }
}<|MERGE_RESOLUTION|>--- conflicted
+++ resolved
@@ -16,13 +16,8 @@
 #[derive(Parser, Debug, Clone)]
 #[clap(about = "The Phala TEE worker app.", version, author)]
 struct Args {
-<<<<<<< HEAD
-    /// Number of CPU cores to be used for computing.
-    #[clap(short, long)]
-=======
     /// Number of CPU cores to be used for mining.
     #[arg(short, long)]
->>>>>>> efbc61ea
     cores: Option<u32>,
 
     /// Run benchmark at startup.
