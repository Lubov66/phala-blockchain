[workspace]
members = [".", "client", "proc-macro", "test-node"]

[package]
name = "substrate-subxt"
version = "0.13.0"
authors = ["Parity Technologies <admin@parity.io>"]
edition = "2018"

license = "GPL-3.0"
readme = "README.md"
repository = "https://github.com/paritytech/substrate-subxt"
documentation = "https://docs.rs/substrate-subxt"
homepage = "https://www.parity.io/"
description = "Submit extrinsics (transactions) to a substrate node via RPC"
keywords = ["parity", "substrate", "blockchain"]
include = ["Cargo.toml", "src/**/*.rs", "README.md", "LICENSE"]

[features]
default = []
client = ["substrate-subxt-client"]

# enable this feature to run tests which require a local dev chain node
integration-tests = []

[dependencies]
log = "0.4.13"
thiserror = "1.0.23"
futures = "0.3.10"
jsonrpsee = { version = "0.0.1", features = ["ws"], path = "../jsonrpsee" }
num-traits = { version = "0.2.14", default-features = false }
serde = { version = "1.0.115", features = ["derive"] }
serde_json = "1.0.57"
<<<<<<< HEAD
url = "2.1.1"
codec = { package = "parity-scale-codec", version = "2.0.0", default-features = false, features = ["derive", "full"] }
=======
url = "2.2.0"
codec = { package = "parity-scale-codec", version = "1.3.6", default-features = false, features = ["derive", "full"] }
>>>>>>> 0a4b12db

frame-metadata = { version = "12", package = "frame-metadata", path = "../substrate/frame/metadata" }
frame-support = { version = "2.0.0", package = "frame-support", path = "../substrate/frame/support" }
sp-runtime = { version = "2.0.0", package = "sp-runtime", path = "../substrate/primitives/runtime" }
sp-version = { version = "2.0.0", package = "sp-version", path = "../substrate/primitives/version" }
pallet-indices = { version = "2.0.0", package = "pallet-indices", path = "../substrate/frame/indices" }
hex = "0.4.2"
sp-std = { version = "2.0.0", path = "../substrate/primitives/std" }
application-crypto = { version = "2.0.0", package = "sp-application-crypto", path = "../substrate/primitives/application-crypto" }
pallet-staking = { version = "2.0.0", package = "phala-staking", path = "../pallets/staking" }

sp-rpc = { version = "2.0.0", package = "sp-rpc", path = "../substrate/primitives/rpc" }
sp-core = { version = "2.0.0", package = "sp-core", path = "../substrate/primitives/core" }
substrate-subxt-client = { version = "0.5.0", path = "client", optional = true }
substrate-subxt-proc-macro = { version = "0.13.0", path = "proc-macro" }

[dev-dependencies]
async-std = { version = "1.8.0", features = ["attributes"] }
env_logger = "0.8.2"
frame-system = { version = "2.0.0", package = "frame-system", path = "../substrate/frame/system" }
pallet-balances = { version = "2.0.0", package = "pallet-balances", path = "../substrate/frame/balances" }
sp-keyring = { version = "2.0.0", package = "sp-keyring", path = "../substrate/primitives/keyring" }
substrate-subxt-client = { version = "0.5.0", path = "client" }
tempdir = "0.3.7"
test-node = { path = "test-node" }
wabt = "0.10.0"
assert_matches = "1.4.0"<|MERGE_RESOLUTION|>--- conflicted
+++ resolved
@@ -31,13 +31,7 @@
 num-traits = { version = "0.2.14", default-features = false }
 serde = { version = "1.0.115", features = ["derive"] }
 serde_json = "1.0.57"
-<<<<<<< HEAD
-url = "2.1.1"
 codec = { package = "parity-scale-codec", version = "2.0.0", default-features = false, features = ["derive", "full"] }
-=======
-url = "2.2.0"
-codec = { package = "parity-scale-codec", version = "1.3.6", default-features = false, features = ["derive", "full"] }
->>>>>>> 0a4b12db
 
 frame-metadata = { version = "12", package = "frame-metadata", path = "../substrate/frame/metadata" }
 frame-support = { version = "2.0.0", package = "frame-support", path = "../substrate/frame/support" }
