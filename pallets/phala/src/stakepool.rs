--- conflicted
+++ resolved
@@ -554,20 +554,13 @@
 			origin: OriginFor<T>,
 			reward_arr: Vec<(u64, BalanceOf<T>)>,
 		) -> DispatchResult {
-<<<<<<< HEAD
+
 			// Origin must be MiningSwitchOrigin
 			T::MiningSwitchOrigin::ensure_origin(origin)?;
 
 			for (pid, reward) in reward_arr {
 			    //The assigned pool must exist
-=======
-			// origin must be miningSwitchOrigin
-			T::MiningSwitchOrigin::ensure_origin(origin)?;
-
-			for pair in reward_arr {
-			    let (pid, reward) = pair;
-			    //assigned pool must exist
->>>>>>> 81e19ac4
+
 			    let mut pool_info = Self::ensure_pool(pid)?;
 			    //reward must be positive
 			    if reward <= Zero::zero() {
