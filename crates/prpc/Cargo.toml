--- conflicted
+++ resolved
@@ -6,15 +6,9 @@
 [dependencies]
 async-trait = "0.1.57"
 derive_more = "0.99.16"
-<<<<<<< HEAD
-prost = { version = "0.11.8", default-features = false, features = ["prost-derive"] }
-anyhow = { version = "1.0.42", default-features = false }
-parity-scale-codec = { version = "3.1", default-features = false }
-=======
-prost = { version = "0.11.2", default-features = false, features = ["prost-derive"] }
-anyhow = { version = "1.0", default-features = false }
-parity-scale-codec = { version = "3.3", default-features = false }
->>>>>>> deea4d1b
+prost = { version = "0.11", default-features = false, features = ["prost-derive"] }
+anyhow = { version = "1", default-features = false }
+parity-scale-codec = { version = "3", default-features = false }
 serde_json = { version = "1", default-features = false }
 
 [features]
