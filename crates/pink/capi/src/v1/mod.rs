#[allow(non_upper_case_globals)]
#[allow(non_camel_case_types)]
#[allow(non_snake_case)]
#[allow(dead_code)]
mod types;
pub use types::*;

/// The trait that defines the basic cross-call interface.
pub trait CrossCall {
    fn cross_call(&self, id: u32, data: &[u8]) -> Vec<u8>;
}

/// The mutable version of `CrossCall`.
pub trait CrossCallMut {
    fn cross_call_mut(&mut self, call_id: u32, data: &[u8]) -> Vec<u8>;
}

/// A trait used by the generated ecall dispatcher for context setup
/// before invoking the ecall runtime implementations.
pub trait Executing {
    /// Executes a given function `f` immutably.
    fn execute<T>(&self, f: impl FnOnce() -> T) -> T;

    /// Executes a given function `f` mutably.
    fn execute_mut<T>(&mut self, f: impl FnOnce() -> T) -> T;
}

pub struct IdentExecute;
impl Executing for IdentExecute {
    fn execute<T>(&self, f: impl FnOnce() -> T) -> T {
        f()
    }

    fn execute_mut<T>(&mut self, f: impl FnOnce() -> T) -> T {
        f()
    }
}

pub trait ECall: CrossCall {}
pub trait OCall: CrossCall {}

pub mod ecall {
    use super::{CrossCallMut, ECall, Executing};
    use crate::types::{AccountId, Balance, BlockNumber, ExecutionMode, Hash, Weight};
    use pink_runtime_macro::cross_call;
    use scale::{Decode, Encode};

    /// Contains the parameters for a contract call or instantiation.
    #[derive(Encode, Decode, Clone, Debug)]
    pub struct TransactionArguments {
        /// The sender's AccountId.
        pub origin: AccountId,
        /// The amount of Balance transferred to the contract.
        pub transfer: Balance,
        /// The maximum gas amount for this transaction.
        pub gas_limit: Weight,
        /// Indicates whether the transaction requires gas. If `true`, no tokens are reserved for gas.
        pub gas_free: bool,
        /// The storage limit for this transaction. `None` indicates no limit.
        pub storage_deposit_limit: Option<Balance>,
        /// The balance to deposit to the caller address, used when the caller's balance is insufficient
        /// for a gas estimation.
        pub deposit: Balance,
    }

    /// Contains the full configuration for a cluster setup.
    #[derive(Encode, Decode, Clone, Debug)]
    pub struct ClusterSetupConfig {
        /// The unique identifier for the cluster.
        pub cluster_id: Hash,
        /// The cluster's `owner`.
        pub owner: AccountId,
        /// The balance deposited to the cluster's owner, to avoid needing an extra transfer operation
        /// while creating a cluster.
        pub deposit: Balance,
        /// The gas cost per unit of gas.
        pub gas_price: Balance,
        /// Storage price as per each item.
        pub deposit_per_item: Balance,
        /// Storage price as per byte.
        pub deposit_per_byte: Balance,
        /// The account amassing the gas and other fees in the cluster.
        pub treasury_account: AccountId,
        /// The code of the system contract.
        pub system_code: Vec<u8>,
    }

    /// The trait that defines the interface provided by the Pink runtime to the host.
    #[cross_call(ECall)]
    pub trait ECalls {
        /// Returns the ID of the cluster.
        #[xcall(id = 1)]
        fn cluster_id(&self) -> Hash;

        /// Initializes the cluster with the provided configuration.
        #[xcall(id = 2)]
        fn setup(&mut self, config: ClusterSetupConfig) -> Result<(), String>;

        /// Mint a specified amount of balance for account `who`.
        #[xcall(id = 3)]
        fn deposit(&mut self, who: AccountId, value: Balance);

        /// Sets the key of the cluster. Used for contract key derivation.
        #[xcall(id = 5)]
        fn set_key(&mut self, key: [u8; 64]);

        /// Returns the currently cluster key.
        #[xcall(id = 6)]
        fn get_key(&self) -> Option<[u8; 64]>;

        /// Uploads ink code WASM to the storage. When deterministic=true, it checks and
        /// forbids inderterministic instructions such as floating point ops in the code.
        #[xcall(id = 7)]
        fn upload_code(
            &mut self,
            account: AccountId,
            code: Vec<u8>,
            deterministic: bool,
        ) -> Result<Hash, String>;

        /// Uploads sidevm code to the account.
        #[xcall(id = 8)]
        fn upload_sidevm_code(&mut self, account: AccountId, code: Vec<u8>)
            -> Result<Hash, String>;

        /// Returns the sidevm code associated with a given hash.
        #[xcall(id = 9)]
        fn get_sidevm_code(&self, hash: Hash) -> Option<Vec<u8>>;

        /// Returns the address of the system contract.
        #[xcall(id = 11)]
        fn system_contract(&self) -> Option<AccountId>;

        /// Returns the free balance of the specified account.
        #[xcall(id = 14)]
        fn free_balance(&self, account: AccountId) -> Balance;

        /// Returns the total balance of the specified account.
        #[xcall(id = 15)]
        fn total_balance(&self, account: AccountId) -> Balance;

        /// Returns the hash of the code from the specified contract address.
        #[xcall(id = 16)]
        fn code_hash(&self, account: AccountId) -> Option<Hash>;

        /// Executes a contract instantiation with the provided arguments.
        #[xcall(id = 19)]
        fn contract_instantiate(
            &mut self,
            code_hash: Hash,
            input_data: Vec<u8>,
            salt: Vec<u8>,
            mode: ExecutionMode,
            tx_args: TransactionArguments,
        ) -> Vec<u8>;

        /// Executes a contract call with the specified parameters.
        #[xcall(id = 20)]
        fn contract_call(
            &mut self,
            contract: AccountId,
            input_data: Vec<u8>,
            mode: ExecutionMode,
            tx_args: TransactionArguments,
        ) -> Vec<u8>;

        /// Returns the git revision that compiled the runtime.
        #[xcall(id = 21)]
        fn git_revision(&self) -> String;

        /// Would be called when the cluster is created.
        #[xcall(id = 22)]
        fn on_genesis(&mut self);

        /// Would be called right after the runtime is upgraded. State migration
        /// should be done here.
        #[xcall(id = 23, since = "1.1")]
        fn on_runtime_upgrade(&mut self);

        /// Would be called once per block.
        #[xcall(id = 24, since = "1.2")]
        fn on_idle(&mut self, block_number: BlockNumber);
    }

    #[test]
    fn coverage() {
        dbg!(TransactionArguments {
            origin: [0u8; 32].into(),
            transfer: 0,
            gas_limit: 0,
            gas_free: false,
            storage_deposit_limit: None,
            deposit: 0,
        }
        .clone());
        dbg!(ClusterSetupConfig {
            cluster_id: [0u8; 32].into(),
            owner: [0u8; 32].into(),
            deposit: 0,
            gas_price: 0,
            deposit_per_item: 0,
            deposit_per_byte: 0,
            treasury_account: [0u8; 32].into(),
            system_code: vec![],
        }
        .clone());
    }
}

pub mod ocall {
    use super::{CrossCallMut, Executing, OCall};
    use crate::types::{AccountId, BlockNumber, ExecSideEffects, ExecutionMode, Hash};
<<<<<<< HEAD
    use pink_macro::cross_call;
    use scale::{Decode, Encode};

    pub use pink_extension::{
        chain_extension::{
            BatchHttpResult, HttpRequest, HttpRequestError, HttpResponse, JsCode, JsValue,
            StorageQuotaExceeded,
        },
        types::sgx::SgxQuote,
=======
    pub use pink::chain_extension::{JsCode, JsValue};
    use pink_runtime_macro::cross_call;
    use scale::{Decode, Encode};

    pub use pink::chain_extension::{
        BatchHttpResult, HttpRequest, HttpRequestError, HttpResponse, StorageQuotaExceeded,
>>>>>>> b234aa04
    };
    pub type StorageChanges = Vec<(Vec<u8>, (Vec<u8>, i32))>;

    /// Information about the current execution context.
    #[derive(Decode, Encode, Clone, Default)]
    pub struct ExecContext {
        /// The execution mode.
        pub mode: ExecutionMode,
        /// The Phala block number which triggered the current execution.
        pub block_number: BlockNumber,
        /// The timestamp read from the Phala blockchain.
        pub now_ms: u64,
        /// The request ID if the current execution is triggered by a RPC request.
        pub req_id: Option<u64>,
    }

    /// The trait that defines the interface provided by the Pink runtime to the host for outwards bound calls.
    #[cross_call(OCall)]
    pub trait OCalls {
        /// Returns the storage root hash. This is used for building the storage trie.
        #[xcall(id = 1)]
        fn storage_root(&self) -> Option<Hash>;

        /// Fetches a value from storage.
        #[xcall(id = 2)]
        fn storage_get(&self, key: Vec<u8>) -> Option<Vec<u8>>;

        /// Commits changes to the storage and set the new storage root hash.
        #[xcall(id = 3)]
        fn storage_commit(&mut self, root: Hash, changes: StorageChanges);

        /// Sends a log message from a contract to the log collection server.
        #[xcall(id = 5)]
        fn log_to_server(&self, contract: AccountId, level: u8, message: String);

        /// Emits the side effects that occurred during contract execution.
        #[xcall(id = 6)]
        fn emit_side_effects(&mut self, effects: ExecSideEffects);

        /// Returns the current execution context.
        #[xcall(id = 7)]
        fn exec_context(&self) -> ExecContext;

        /// Returns the public key of the worker.
        #[xcall(id = 8)]
        fn worker_pubkey(&self) -> [u8; 32];

        /// Fetches a cache value that is associated with the specified contract and key.
        #[xcall(id = 9)]
        fn cache_get(&self, contract: Vec<u8>, key: Vec<u8>) -> Option<Vec<u8>>;

        /// Sets a cache value associated with the specified contract and key.
        /// Returns an error if the storage quota is exceeded.
        #[xcall(id = 10)]
        fn cache_set(
            &self,
            contract: Vec<u8>,
            key: Vec<u8>,
            value: Vec<u8>,
        ) -> Result<(), StorageQuotaExceeded>;

        /// Sets an expiration time (in seconds relative to present) for the cache value associated
        /// with the specified contract and key.
        #[xcall(id = 11)]
        fn cache_set_expiration(&self, contract: Vec<u8>, key: Vec<u8>, expiration: u64);

        /// Removes a cache value associated with a specified contract and key.
        /// Returns the previously associated value (if any).
        #[xcall(id = 12)]
        fn cache_remove(&self, contract: Vec<u8>, key: Vec<u8>) -> Option<Vec<u8>>;

        /// Returns the latest available system contract code.
        #[xcall(id = 13)]
        fn latest_system_code(&self) -> Vec<u8>;

        /// Performs a HTTP(S) request on behalf of the contract.
        /// Returns an HTTP response or an error.
        #[xcall(id = 14)]
        fn http_request(
            &self,
            contract: AccountId,
            request: HttpRequest,
        ) -> Result<HttpResponse, HttpRequestError>;

        /// Performs a batch of HTTP(S) requests on behalf of the contract within a specified timeout period.
        /// Returns the collective results of all HTTP requests.
        #[xcall(id = 15)]
        fn batch_http_request(
            &self,
            contract: AccountId,
            requests: Vec<HttpRequest>,
            timeout_ms: u64,
        ) -> BatchHttpResult;

        /// Emits a system event block that includes all events extracted from the current contract call.
        #[xcall(id = 16)]
        fn emit_system_event_block(&self, number: u64, encoded_block: Vec<u8>);

        /// Gets the nonce of the current contract call (if available).
        #[xcall(id = 17)]
        fn contract_call_nonce(&self) -> Option<Vec<u8>>;

        /// Returns the address of the entry contract if the execution was triggered by a contract call.
        #[xcall(id = 18)]
        fn entry_contract(&self) -> Option<AccountId>;

        /// Evaluates a set of JavaScript code using the QuickJS engine running in SideVM.
        /// Returns the output of the evaluation.
        #[xcall(id = 19)]
        fn js_eval(&self, contract: AccountId, codes: Vec<JsCode>, args: Vec<String>) -> JsValue;

        /// Get the origin of the transaction (if available).
        #[xcall(id = 20)]
        fn origin(&self) -> Option<AccountId>;

        /// Returns the SGX quote of the worker.
        #[xcall(id = 21)]
        fn worker_sgx_quote(&self) -> Option<SgxQuote>;
    }
}

#[test]
fn coverage_ctypes() {
    #[derive(Debug, Default, Clone)]
    struct Test {
        _fsid_t: types::__fsid_t,
        _imaxdiv_t: types::imaxdiv_t,
        _max_align_t: types::max_align_t,
        _ocalls_t: types::ocalls_t,
        _config_t: types::config_t,
        _ecalls_t: types::ecalls_t,
    }

    dbg!(Test::default().clone());
}<|MERGE_RESOLUTION|>--- conflicted
+++ resolved
@@ -210,24 +210,15 @@
 pub mod ocall {
     use super::{CrossCallMut, Executing, OCall};
     use crate::types::{AccountId, BlockNumber, ExecSideEffects, ExecutionMode, Hash};
-<<<<<<< HEAD
-    use pink_macro::cross_call;
+    use pink_runtime_macro::cross_call;
     use scale::{Decode, Encode};
 
-    pub use pink_extension::{
+    pub use pink::{
         chain_extension::{
             BatchHttpResult, HttpRequest, HttpRequestError, HttpResponse, JsCode, JsValue,
             StorageQuotaExceeded,
         },
         types::sgx::SgxQuote,
-=======
-    pub use pink::chain_extension::{JsCode, JsValue};
-    use pink_runtime_macro::cross_call;
-    use scale::{Decode, Encode};
-
-    pub use pink::chain_extension::{
-        BatchHttpResult, HttpRequest, HttpRequestError, HttpResponse, StorageQuotaExceeded,
->>>>>>> b234aa04
     };
     pub type StorageChanges = Vec<(Vec<u8>, (Vec<u8>, i32))>;
 
