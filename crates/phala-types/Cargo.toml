--- conflicted
+++ resolved
@@ -9,11 +9,7 @@
 serde = { version = "1.0.101", default-features = false, optional = true }
 codec = { package = "parity-scale-codec", version = "3.1", default-features = false, features = ["full"] }
 scale-info = { version = "2.1", default-features = false, features = ["derive"] }
-<<<<<<< HEAD
-sp-core = { git = "https://github.com/paritytech/substrate", branch = "polkadot-v0.9.29", default-features = false }
-=======
 sp-core = { git = "https://github.com/paritytech/substrate", branch = "polkadot-v0.9.30", default-features = false }
->>>>>>> 9c160a93
 
 phala-mq = { path = "../../crates/phala-mq", default-features = false }
 prpc = { path = "../../crates/prpc", default-features = false }
