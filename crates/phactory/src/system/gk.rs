--- conflicted
+++ resolved
@@ -1104,48 +1104,7 @@
             }
             GatekeeperEvent::TokenomicParametersChanged(params) => {
                 if origin.is_pallet() {
-<<<<<<< HEAD
-                    self.tokenomic_params = params.into();
-                    info!(
-                        target: "gk_computing",
-                        "Tokenomic parameter updated: {:#?}",
-                        &self.tokenomic_params
-                    );
-                }
-            }
-            GatekeeperEvent::RepairV => {
-                if origin.is_pallet() {
-                    info!(target: "gk_computing", "Repairing V");
-                    // Fixup the V for those workers that have been slashed due to the initial tokenomic parameters
-                    // not being applied.
-                    //
-                    // See below links for more detail:
-                    // https://github.com/Phala-Network/phala-blockchain/issues/489
-                    // https://github.com/Phala-Network/phala-blockchain/issues/495
-                    // https://forum.phala.network/t/topic/2753#timeline
-                    // https://forum.phala.network/t/topic/2909
-                    ordmap_for_each_mut(&mut self.workers, |(_, w)| {
-                        if w.state.working_state.is_some() && w.tokenomic.v < w.tokenomic.v_init {
-                            w.tokenomic.v = w.tokenomic.v_init;
-                            event_listener.emit_event(EconomicEvent::RecoverV, w)
-                        }
-                    });
-                }
-            }
-            GatekeeperEvent::PhalaLaunched => {
-                if origin.is_pallet() {
-                    // Fixes:
-                    // - https://github.com/Phala-Network/phala-blockchain/issues/693
-                    // - https://github.com/Phala-Network/phala-blockchain/issues/676
-                    self.phala_launched = true;
-                }
-            }
-            GatekeeperEvent::UnrespFix => {
-                if origin.is_pallet() {
-                    self.unresp_fix = true;
-=======
                     self.update_tokenomic_parameters(params);
->>>>>>> b81052b2
                 }
             }
             // These events are no longer used in Phala, but kept in the type define for Khala Network.
