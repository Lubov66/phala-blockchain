use phala_crypto::ecdh::EcdhPublicKey;
use phala_mq::traits::MessageChannel;
use runtime::BlockNumber;
use serde::{Deserialize, Serialize};

use super::pink::cluster::ClusterKeeper;
use super::*;
use crate::secret_channel::SecretReceiver;
use crate::types::BlockInfo;
use phala_serde_more as more;

pub struct ExecuteEnv<'a, 'b> {
    pub block: &'a mut BlockInfo<'b>,
    pub contract_clusters: &'a mut ClusterKeeper,
}

pub struct NativeContext<'a, 'b> {
    pub block: &'a mut BlockInfo<'b>,
    pub mq: &'a SignedMessageChannel,
    pub secret_mq: SecretMessageChannel<'a, SignedMessageChannel>,
    pub contract_clusters: &'a mut ClusterKeeper,
    pub self_id: ContractId,
}

pub struct QueryContext<'a> {
    pub block_number: BlockNumber,
    pub now_ms: u64,
    pub contract_clusters: &'a mut ClusterKeeper,
}

impl NativeContext<'_, '_> {
    pub fn mq(&self) -> &SignedMessageChannel {
        self.mq
    }
}

pub trait Contract {
    fn id(&self) -> ContractId;
    fn handle_query(
        &mut self,
        origin: Option<&chain::AccountId>,
        req: OpaqueQuery,
        context: &mut QueryContext,
    ) -> Result<OpaqueReply, OpaqueError>;
<<<<<<< HEAD
    fn group_id(&self) -> phala_mq::ContractGroupId;
=======
    fn cluster_id(&self) -> Option<phala_mq::ContractClusterId>;
>>>>>>> 6e35fe7e
    fn process_next_message(&mut self, env: &mut ExecuteEnv) -> Option<TransactionResult>;
    fn on_block_end(&mut self, env: &mut ExecuteEnv) -> TransactionResult;
    fn push_message(&self, payload: Vec<u8>, topic: Vec<u8>);
    fn push_osp_message(
        &self,
        payload: Vec<u8>,
        topic: Vec<u8>,
        remote_pubkey: Option<&EcdhPublicKey>,
    );
    fn set_on_block_end_selector(&mut self, selector: u32);
}

pub trait NativeContractMore {
    fn id(&self) -> phala_mq::ContractId;
    fn set_on_block_end_selector(&mut self, _selector: u32) {}
}

pub trait NativeContract {
    type Cmd: Decode + Debug;
    type QReq: Decode + Debug;
    type QResp: Encode + Debug;

<<<<<<< HEAD
=======
    fn id(&self) -> ContractId;
    fn cluster_id(&self) -> Option<phala_mq::ContractClusterId> {
        None
    }
>>>>>>> 6e35fe7e
    fn handle_command(
        &mut self,
        _origin: MessageOrigin,
        _cmd: Self::Cmd,
        _context: &mut NativeContext,
    ) -> TransactionResult {
        Ok(Default::default())
    }
    fn handle_query(
        &mut self,
        origin: Option<&chain::AccountId>,
        req: Self::QReq,
        context: &mut QueryContext,
    ) -> Self::QResp;
    fn on_block_end(&mut self, _context: &mut NativeContext) -> TransactionResult {
        Ok(Default::default())
    }
}

#[derive(Serialize, Deserialize, Encode, Decode)]
pub struct NativeContractWrapper<Con> {
    inner: Con,
    id: sp_core::H256,
}

impl<Con> NativeContractWrapper<Con> {
    pub fn new(
        inner: Con,
        group_id: &phala_mq::ContractGroupId,
        deployer: sp_core::H256,
        salt: &[u8],
        id: u32,
    ) -> Self {
        let encoded = (deployer, id, group_id, salt).encode();
        let id = sp_core::blake2_256(&encoded).into();
        NativeContractWrapper { inner, id }
    }
}

impl<Con: NativeContract> NativeContract for NativeContractWrapper<Con> {
    type Cmd = Con::Cmd;
    type QReq = Con::QReq;
    type QResp = Con::QResp;

    fn handle_command(
        &mut self,
        origin: MessageOrigin,
        cmd: Self::Cmd,
        context: &mut NativeContext,
    ) -> TransactionResult {
        self.inner.handle_command(origin, cmd, context)
    }

    fn handle_query(
        &mut self,
        origin: Option<&runtime::AccountId>,
        req: Self::QReq,
        context: &mut QueryContext,
    ) -> Self::QResp {
        self.inner.handle_query(origin, req, context)
    }

    fn on_block_end(&mut self, context: &mut NativeContext) -> TransactionResult {
        self.inner.on_block_end(context)
    }
}

impl<Con: NativeContract> NativeContractMore for NativeContractWrapper<Con> {
    fn id(&self) -> phala_mq::ContractId {
        self.id
    }
}

#[derive(Serialize, Deserialize)]
pub struct NativeCompatContract<Con: NativeContract> {
    #[serde(bound(serialize = "Con: Encode", deserialize = "Con: Decode"))]
    #[serde(with = "more::scale_bytes")]
    contract: Con,
    send_mq: SignedMessageChannel,
    cmd_rcv_mq: SecretReceiver<Con::Cmd>,
    #[serde(with = "crate::secret_channel::ecdh_serde")]
    ecdh_key: KeyPair,
    group_id: phala_mq::ContractGroupId,
    contract_id: phala_mq::ContractId,
}

impl<Con: NativeContract> NativeCompatContract<Con> {
    pub fn new(
        contract: Con,
        send_mq: SignedMessageChannel,
        cmd_rcv_mq: SecretReceiver<Con::Cmd>,
        ecdh_key: KeyPair,
        group_id: phala_mq::ContractGroupId,
        contract_id: phala_mq::ContractId,
    ) -> Self {
        NativeCompatContract {
            contract,
            send_mq,
            cmd_rcv_mq,
            ecdh_key,
            group_id,
            contract_id,
        }
    }
}

impl<Con: NativeContract + NativeContractMore> Contract for NativeCompatContract<Con> {
    fn id(&self) -> ContractId {
        self.contract_id
    }

<<<<<<< HEAD
    fn group_id(&self) -> phala_mq::ContractGroupId {
        self.group_id
=======
    fn cluster_id(&self) -> Option<phala_mq::ContractClusterId> {
        self.contract.cluster_id()
>>>>>>> 6e35fe7e
    }

    fn handle_query(
        &mut self,
        origin: Option<&runtime::AccountId>,
        req: OpaqueQuery,
        context: &mut QueryContext,
    ) -> Result<OpaqueReply, OpaqueError> {
        debug!(target: "contract", "Contract {:?} handling query", self.id());
        let response = self
            .contract
            .handle_query(origin, deopaque_query(req)?, context);
        Ok(response.encode())
    }

    fn process_next_message(&mut self, env: &mut ExecuteEnv) -> Option<TransactionResult> {
        let secret_mq = SecretMessageChannel::new(&self.ecdh_key, &self.send_mq);
        let mut context = NativeContext {
            block: env.block,
            mq: &self.send_mq,
            secret_mq,
            contract_clusters: &mut env.contract_clusters,
            self_id: self.id(),
        };

        phala_mq::select! {
            next_cmd = self.cmd_rcv_mq => match next_cmd {
                Ok((_, cmd, origin)) => {
                    info!(target: "contract", "Contract {:?} handling command", self.id());
                    self.contract.handle_command(origin, cmd, &mut context)
                }
                Err(_e) => {
                    Err(TransactionError::ChannelError)
                }
            },
        }
    }

    fn on_block_end(&mut self, env: &mut ExecuteEnv) -> TransactionResult {
        let secret_mq = SecretMessageChannel::new(&self.ecdh_key, &self.send_mq);
        let mut context = NativeContext {
            block: env.block,
            mq: &self.send_mq,
            secret_mq,
            contract_clusters: &mut env.contract_clusters,
            self_id: self.id(),
        };
        self.contract.on_block_end(&mut context)
    }

    fn set_on_block_end_selector(&mut self, selector: u32) {
        self.contract.set_on_block_end_selector(selector)
    }

    fn push_message(&self, payload: Vec<u8>, topic: Vec<u8>) {
        self.send_mq.push_data(payload, topic)
    }

    fn push_osp_message(
        &self,
        payload: Vec<u8>,
        topic: Vec<u8>,
        remote_pubkey: Option<&EcdhPublicKey>,
    ) {
        let secret_mq = SecretMessageChannel::new(&self.ecdh_key, &self.send_mq);
        secret_mq
            .bind_remote_key(remote_pubkey)
            .push_data(payload, topic)
    }
}

pub use keeper::*;
mod keeper;<|MERGE_RESOLUTION|>--- conflicted
+++ resolved
@@ -42,11 +42,7 @@
         req: OpaqueQuery,
         context: &mut QueryContext,
     ) -> Result<OpaqueReply, OpaqueError>;
-<<<<<<< HEAD
-    fn group_id(&self) -> phala_mq::ContractGroupId;
-=======
-    fn cluster_id(&self) -> Option<phala_mq::ContractClusterId>;
->>>>>>> 6e35fe7e
+    fn cluster_id(&self) -> phala_mq::ContractClusterId;
     fn process_next_message(&mut self, env: &mut ExecuteEnv) -> Option<TransactionResult>;
     fn on_block_end(&mut self, env: &mut ExecuteEnv) -> TransactionResult;
     fn push_message(&self, payload: Vec<u8>, topic: Vec<u8>);
@@ -69,13 +65,6 @@
     type QReq: Decode + Debug;
     type QResp: Encode + Debug;
 
-<<<<<<< HEAD
-=======
-    fn id(&self) -> ContractId;
-    fn cluster_id(&self) -> Option<phala_mq::ContractClusterId> {
-        None
-    }
->>>>>>> 6e35fe7e
     fn handle_command(
         &mut self,
         _origin: MessageOrigin,
@@ -104,12 +93,12 @@
 impl<Con> NativeContractWrapper<Con> {
     pub fn new(
         inner: Con,
-        group_id: &phala_mq::ContractGroupId,
+        cluster_id: &phala_mq::ContractClusterId,
         deployer: sp_core::H256,
         salt: &[u8],
         id: u32,
     ) -> Self {
-        let encoded = (deployer, id, group_id, salt).encode();
+        let encoded = (deployer, id, cluster_id, salt).encode();
         let id = sp_core::blake2_256(&encoded).into();
         NativeContractWrapper { inner, id }
     }
@@ -158,7 +147,7 @@
     cmd_rcv_mq: SecretReceiver<Con::Cmd>,
     #[serde(with = "crate::secret_channel::ecdh_serde")]
     ecdh_key: KeyPair,
-    group_id: phala_mq::ContractGroupId,
+    cluster_id: phala_mq::ContractClusterId,
     contract_id: phala_mq::ContractId,
 }
 
@@ -168,7 +157,7 @@
         send_mq: SignedMessageChannel,
         cmd_rcv_mq: SecretReceiver<Con::Cmd>,
         ecdh_key: KeyPair,
-        group_id: phala_mq::ContractGroupId,
+        cluster_id: phala_mq::ContractClusterId,
         contract_id: phala_mq::ContractId,
     ) -> Self {
         NativeCompatContract {
@@ -176,7 +165,7 @@
             send_mq,
             cmd_rcv_mq,
             ecdh_key,
-            group_id,
+            cluster_id,
             contract_id,
         }
     }
@@ -187,13 +176,8 @@
         self.contract_id
     }
 
-<<<<<<< HEAD
-    fn group_id(&self) -> phala_mq::ContractGroupId {
-        self.group_id
-=======
-    fn cluster_id(&self) -> Option<phala_mq::ContractClusterId> {
-        self.contract.cluster_id()
->>>>>>> 6e35fe7e
+    fn cluster_id(&self) -> phala_mq::ContractClusterId {
+        self.cluster_id
     }
 
     fn handle_query(
