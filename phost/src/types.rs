use serde::{Serialize, Deserialize, de::DeserializeOwned};

use codec::{Encode, Decode};
use sp_finality_grandpa::{AuthorityList, SetId};
use sp_runtime::{
    generic::SignedBlock,
    Justification,
    OpaqueExtrinsic
};

use std::vec::Vec;

// Nod Runtime

use crate::runtimes::PhalaNodeRuntime;
pub type Runtime = PhalaNodeRuntime;
pub type Header = <Runtime as subxt::system::System>::Header;
pub type Hash = <Runtime as subxt::system::System>::Hash;
pub type OpaqueBlock = sp_runtime::generic::Block<Header, OpaqueExtrinsic>;
pub type OpaqueSignedBlock = SignedBlock<OpaqueBlock>;

pub type StorageProof = Vec<Vec<u8>>;

// pRuntime APIs

pub trait Resp {
    type Resp: DeserializeOwned;
}

#[derive(Serialize, Deserialize, Debug)]
pub struct SignedResp {
    pub payload: String,
    pub status: String,
    pub signature: String
}

#[derive(Serialize, Deserialize, Debug)]
pub struct Nonce {
    value: u32,
}

impl Nonce {
    pub fn new() -> Nonce {
        Nonce { value: rand::random::<u32>() }
    }
}

#[derive(Serialize, Deserialize, Debug)]
pub struct RuntimeReq<T: Serialize> {
    pub input: T,
    pub nonce: Nonce,
}
impl<T: Serialize> RuntimeReq<T> {
    pub fn new(input: T) -> Self {
        Self { input: input, nonce: Nonce::new() }
    }
}

// API: get_info

#[derive(Serialize, Deserialize, Debug)]
pub struct GetInfoReq {}
#[derive(Serialize, Deserialize, Debug)]
pub struct GetInfoResp {
    pub headernum: phala_node_runtime::BlockNumber,
    pub blocknum: phala_node_runtime::BlockNumber,
    pub initialized: bool,
    pub public_key: String,
    pub ecdh_public_key: String,
}
impl Resp for GetInfoReq {
    type Resp = GetInfoResp;
}

#[derive(Serialize, Deserialize, Debug, Clone)]
pub enum Payload {
    Plain(String),
}

#[derive(Serialize, Deserialize, Debug)]
pub struct Query {
    pub contract_id: u32,
    pub nonce: u32,
    pub request: ReqData,
}

#[derive(Serialize, Deserialize, Debug)]
pub enum ReqData {
    PendingChainTransfer {sequence: u32}
}

#[derive(Serialize, Deserialize, Debug)]
pub struct QueryReq {
    pub query_payload: String,
}
#[derive(Serialize, Deserialize, Debug)]
#[serde(rename_all = "PascalCase")]
pub struct QueryResp {
    pub plain: String,
}

#[derive(Serialize, Deserialize, Debug)]
#[serde(rename_all = "PascalCase")]
pub struct PendingChainTransfer {
    pub pending_chain_transfer: TransferQueue,
}

#[derive(Serialize, Deserialize, Debug)]
pub struct TransferQueue {
    pub transfer_queue_b64: String,
}

#[derive(Serialize, Deserialize, Debug)]
#[derive(Encode, Decode)]
pub struct Transfer {
    pub dest: [u8; 32],
    pub amount: u128,
    pub sequence: u32,
}
#[derive(Serialize, Deserialize, Debug)]
#[derive(Encode, Decode)]
pub struct TransferData {
    pub data: Transfer,
    pub signature: Vec<u8>,
}

impl Resp for QueryReq {
    type Resp = QueryResp;
}

// API: init_runtime

#[derive(Serialize, Deserialize, Debug)]
pub struct InitRuntimeReq {
  pub skip_ra: bool,
  pub bridge_genesis_info_b64: String
}
#[derive(Serialize, Deserialize, Debug)]
pub struct InitRuntimeResp {
  pub encoded_runtime_info: Vec<u8>,
  pub public_key: String,
  pub ecdh_public_key: String,
  pub attestation: Option<InitRespAttestation>,
}
#[derive(Serialize, Deserialize, Debug)]
pub struct InitRespAttestation {
  pub version: i32,
  pub provider: String,
  pub payload: AttestationReport,
}
#[derive(Serialize, Deserialize, Debug)]
pub struct AttestationReport {
  pub report: String,
  pub signature: String,
  pub signing_cert: String,
}
impl Resp for InitRuntimeReq {
  type Resp = InitRuntimeResp;
}
#[derive(Encode, Decode)]
pub struct GenesisInfo {
  pub header: Header,
  pub validators: AuthorityList,
  pub proof: StorageProof,
}

// API: sync_header

#[derive(Serialize, Deserialize, Debug)]
pub struct SyncHeaderReq {
    pub headers_b64: Vec<String>,
    pub authority_set_change_b64: Option<String>
}
#[derive(Serialize, Deserialize, Debug)]
pub struct SyncHeaderResp {
    pub synced_to: phala_node_runtime::BlockNumber
}
impl Resp for SyncHeaderReq {
    type Resp = SyncHeaderResp;
}
#[derive(Encode, Decode, Clone, Debug)]
pub struct BlockWithEvents {
    pub block: phala_node_runtime::SignedBlock,
    pub events: Option<Vec<u8>>,
    pub proof: Option<StorageProof>,
    pub key: Option<Vec<u8>>,
}
#[derive(Encode, Decode, Clone, Debug)]
pub struct HeaderToSync {
    pub header: phala_node_runtime::Header,
    pub justification: Option<Justification>,
}
#[derive(Encode, Decode, Clone, PartialEq, Debug)]
pub struct AuthoritySet {
    pub authority_set: AuthorityList,
    pub set_id: SetId,
}
#[derive(Encode, Decode, Clone, PartialEq)]
pub struct AuthoritySetChange {
    pub authority_set: AuthoritySet,
    pub authority_proof: StorageProof,
}

<<<<<<< HEAD
// API: ping

#[derive(Serialize, Deserialize, Debug, Clone)]
#[derive(Encode, Decode)]
pub struct Heartbeat {
    pub block_num: u32,
}

#[derive(Serialize, Deserialize, Debug, Clone)]
#[derive(Encode, Decode)]
pub struct HeartbeatData {
    pub data: Heartbeat,
    pub signature: Vec<u8>,
}

#[derive(Serialize, Deserialize, Debug)]
pub struct PingReq {}
#[derive(Serialize, Deserialize, Debug)]
pub struct PingResp {
    pub status: String,
    pub encoded_data: String
}
impl Resp for PingReq {
    type Resp = PingResp;
=======
// API: dispatch_block

#[derive(Serialize, Deserialize, Debug)]
pub struct DispatchBlockReq {
    pub blocks_b64: Vec<String>
}
#[derive(Serialize, Deserialize, Debug)]
pub struct DispatchBlockResp {
    pub dispatched_to: phala_node_runtime::BlockNumber
}
impl Resp for DispatchBlockReq {
    type Resp = DispatchBlockResp;
>>>>>>> 4fcc6617
}<|MERGE_RESOLUTION|>--- conflicted
+++ resolved
@@ -201,7 +201,6 @@
     pub authority_proof: StorageProof,
 }
 
-<<<<<<< HEAD
 // API: ping
 
 #[derive(Serialize, Deserialize, Debug, Clone)]
@@ -226,7 +225,8 @@
 }
 impl Resp for PingReq {
     type Resp = PingResp;
-=======
+}
+
 // API: dispatch_block
 
 #[derive(Serialize, Deserialize, Debug)]
@@ -239,5 +239,4 @@
 }
 impl Resp for DispatchBlockReq {
     type Resp = DispatchBlockResp;
->>>>>>> 4fcc6617
 }